--- conflicted
+++ resolved
@@ -37,11 +37,7 @@
 # test incompressible solvers
 aeroOptions = {
     "solverName": "DARhoSimpleFoam",
-<<<<<<< HEAD
-    "adjJacobianOption": "JacobianFD",
-=======
     "useAD": {"mode": "fd"},
->>>>>>> 7824b421
     "designSurfaces": ["blade"],
     "primalMinResTol": 1e-12,
     "primalVarBounds": {
