--- conflicted
+++ resolved
@@ -29,11 +29,7 @@
     "maxTractionBCIters": 20,
     "solverName": "DASolidDisplacementFoam",
     "designSurfaceFamily": "designSurface",
-<<<<<<< HEAD
-    "adjJacobianOption": "JacobianFD",
-=======
     "useAD": {"mode": "fd"},
->>>>>>> 7824b421
     "designSurfaces": ["hole"],
     "primalMinResTol": 1e-10,
     "primalMinResTolDiff": 1e10,
