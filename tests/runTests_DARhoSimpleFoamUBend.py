#!/usr/bin/env python
"""
Run Python tests for DARhoSimpleFoam with the UBend case
"""

from mpi4py import MPI
from dafoam import PYDAFOAM, optFuncs
import sys
import os
from pygeo import *
from pyspline import *
from idwarp import *
from pyoptsparse import Optimization, OPT
import numpy as np
from testFuncs import *

calcFDSens = 0
if len(sys.argv) != 1:
    if sys.argv[1] == "calcFDSens":
        calcFDSens = 1

gcomm = MPI.COMM_WORLD

os.chdir("./input/UBendDuct")

if gcomm.rank == 0:
    os.system("rm -rf 0 processor*")
    os.system("cp -r 0.compressible 0")
    os.system("cp -r constant/turbulenceProperties.dummy constant/turbulenceProperties")

U0 = 8.4
p0 = 101325.0

# test incompressible solvers
aeroOptions = {
    "solverName": "DARhoSimpleFoam",
<<<<<<< HEAD
    "adjJacobianOption": "JacobianFD",
=======
    "useAD": {"mode": "fd"},
>>>>>>> 7824b421
    "designSurfaceFamily": "designSurface",
    "designSurfaces": ["ubend"],
    "primalMinResTol": 1e-5,
    "primalBC": {
        "U0": {"variable": "U", "patches": ["inlet"], "value": [U0, 0.0, 0.0]},
        "p0": {"variable": "p", "patches": ["outlet"], "value": [p0]},
    },
    "objFunc": {
        "PL": {
            "part1": {
                "type": "totalPressure",
                "source": "patchToFace",
                "patches": ["inlet"],
                "scale": 1.0 / (0.5 * U0 * U0),
                "addToAdjoint": True,
            },
            "part2": {
                "type": "totalPressure",
                "source": "patchToFace",
                "patches": ["outlet"],
                "scale": -1.0 / (0.5 * U0 * U0),
                "addToAdjoint": True,
            },
        },
        "NU": {
            "part1": {
                "type": "wallHeatFlux",
                "source": "patchToFace",
                "patches": ["ubend"],
                "scale": 1.0,
                "addToAdjoint": True,
            }
        },
    },
    "normalizeStates": {"U": U0, "p": U0 * U0 / 2.0, "phi": 1.0},
    "adjPartDerivFDStep": {"State": 1e-6, "FFD": 1e-3},
    "adjEqnOption": {"gmresRelTol": 1.0e-10, "gmresAbsTol": 1.0e-15, "pcFillLevel": 1, "jacMatReOrdering": "rcm"},
    # Design variable setup
    "designVar": {"shapey": {"designVarType": "FFD"}, "shapez": {"designVarType": "FFD"}},
}

# mesh warping parameters, users need to manually specify the symmetry plane
meshOptions = {
    "gridFile": os.getcwd(),
    "fileType": "OpenFOAM",
    # point and normal for the symmetry plane
    "symmetryPlanes": [],
}

# DVGeo
FFDFile = "./FFD/UBendDuctFFD.xyz"
DVGeo = DVGeometry(FFDFile)

# select points
pts = DVGeo.getLocalIndex(0)
indexList = pts[9:12, 0, 1].flatten()
PS = geo_utils.PointSelect("list", indexList)
DVGeo.addGeoDVLocal("shapey", lower=-1.0, upper=1.0, axis="y", scale=1.0, pointSelect=PS)
DVGeo.addGeoDVLocal("shapez", lower=-1.0, upper=1.0, axis="z", scale=1.0, pointSelect=PS)

# DAFoam
DASolver = PYDAFOAM(options=aeroOptions, comm=gcomm)
DASolver.setDVGeo(DVGeo)
mesh = USMesh(options=meshOptions, comm=gcomm)
DASolver.addFamilyGroup(DASolver.getOption("designSurfaceFamily"), DASolver.getOption("designSurfaces"))
DASolver.printFamilyList()
DASolver.setMesh(mesh)
# set evalFuncs
evalFuncs = []
DASolver.setEvalFuncs(evalFuncs)

# DVCon
DVCon = DVConstraints()
DVCon.setDVGeo(DVGeo)
[p0, v1, v2] = DASolver.getTriangulatedMeshSurface(groupName=DASolver.getOption("designSurfaceFamily"))
surf = [p0, v1, v2]
DVCon.setSurface(surf)

optFuncs.DASolver = DASolver
optFuncs.DVGeo = DVGeo
optFuncs.DVCon = DVCon
optFuncs.evalFuncs = evalFuncs
optFuncs.gcomm = gcomm

# Run
if calcFDSens == 1:
    optFuncs.calcFDSens(objFun=optFuncs.calcObjFuncValues, fileName="sensFD.txt")
else:
    DASolver.runColoring()
    xDV = DVGeo.getValues()
    funcs = {}
    funcs, fail = optFuncs.calcObjFuncValues(xDV)
    funcsSens = {}
    funcsSens, fail = optFuncs.calcObjFuncSens(xDV, funcs)
    if gcomm.rank == 0:
        reg_write_dict(funcs, 1e-8, 1e-10)
        reg_write_dict(funcsSens, 1e-4, 1e-6)<|MERGE_RESOLUTION|>--- conflicted
+++ resolved
@@ -34,11 +34,7 @@
 # test incompressible solvers
 aeroOptions = {
     "solverName": "DARhoSimpleFoam",
-<<<<<<< HEAD
-    "adjJacobianOption": "JacobianFD",
-=======
     "useAD": {"mode": "fd"},
->>>>>>> 7824b421
     "designSurfaceFamily": "designSurface",
     "designSurfaces": ["ubend"],
     "primalMinResTol": 1e-5,
