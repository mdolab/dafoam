#!/usr/bin/env python
"""
Run Python tests for DAPisoFoam
"""

from mpi4py import MPI
from dafoam import PYDAFOAM, optFuncs
import sys
import os
from pygeo import *
from pyspline import *
from idwarp import *
from pyoptsparse import Optimization, OPT
import numpy as np
from testFuncs import *

calcFDSens = 0
if len(sys.argv) != 1:
    if sys.argv[1] == "calcFDSens":
        calcFDSens = 1

gcomm = MPI.COMM_WORLD

os.chdir("./input/CurvedCubeHexMesh")

if gcomm.rank == 0:
    os.system("rm -rf 0 processor*")
    os.system("cp -r 0.incompressible 0")
    os.system("cp -r system/controlDict.unsteady system/controlDict")
    os.system("cp -r system/fvSchemes.unsteady system/fvSchemes")
    os.system("cp -r system/fvSolution.unsteady system/fvSolution")
    os.system("cp -r constant/turbulenceProperties.safv3 constant/turbulenceProperties")

# test incompressible solvers
daOptions = {
    "solverName": "DAPisoFoam",
    "designSurfaceFamily": "designSurface",
    "designSurfaces": ["wallsbump"],
    "writeJacobians": ["all"],
<<<<<<< HEAD
    "adjJacobianOption": "JacobianFD",
=======
    "useAD": {"mode": "fd"},
>>>>>>> 7824b421
    "adjPCLag": 3,
    "unsteadyAdjoint": {"mode": "hybridAdjoint", "nTimeInstances": 3, "periodicity": 1.0},
    "fvSource": {
        "line1": {
            "type": "actuatorLine",
            "center": [0.5, 0.5, 0.5],
            "direction": [1.0, 0.0, 0.0],
            "initial": [0.0, 1.0, 0.0],
            "rotDir": "right",
            "innerRadius": 0.05,
            "outerRadius": 0.4,
            "rpm": 60.0,
            "phase": 0.5,
            "eps": 0.2,
            "nBlades": 3,
            "POD": 1.0,
            "expM": 1.0,
            "expN": 0.5,
            "scale": 50.0,  # scale the source such the integral equals desired thrust
        },
    },
    "objFunc": {
        "CD": {
            "part1": {
                "type": "force",
                "source": "patchToFace",
                "patches": ["wallsbump"],
                "directionMode": "fixedDirection",
                "direction": [1.0, 0.0, 0.0],
                "scale": 1.0,
                "addToAdjoint": True,
            }
        },
        "CL": {
            "part1": {
                "type": "force",
                "source": "patchToFace",
                "patches": ["wallsbump"],
                "directionMode": "fixedDirection",
                "direction": [0.0, 1.0, 0.0],
                "scale": 1.0,
                "addToAdjoint": True,
            }
        },
    },
    "primalMinResTol": 1e-16,
    "normalizeStates": {"U": 1.0, "p": 1.0, "nuTilda": 0.1, "phi": 1.0},
    "adjPartDerivFDStep": {"State": 1e-7, "FFD": 1e-3, "ACTL": 1e-2},
    "adjEqnOption": {"gmresRelTol": 1.0e-10, "gmresAbsTol": 1.0e-15, "pcFillLevel": 1, "jacMatReOrdering": "rcm"},
    # Design variable setup
    "designVar": {"shapey": {"designVarType": "FFD"}, "actuator": {"actuatorName": "line1", "designVarType": "ACTL"}},
}

# mesh warping parameters, users need to manually specify the symmetry plane
meshOptions = {
    "gridFile": os.getcwd(),
    "fileType": "OpenFOAM",
    # point and normal for the symmetry plane
    "symmetryPlanes": [],
}

# DVGeo
FFDFile = "./FFD/bumpFFD.xyz"
DVGeo = DVGeometry(FFDFile)
DVGeo.addRefAxis("bodyAxis", xFraction=0.25, alignIndex="k")


def actuator(val, geo):
    actX = float(val[0])
    actY = float(val[1])
    actZ = float(val[2])
    r1 = float(val[3])
    r2 = float(val[4])
    rpm = float(val[5])
    phase = float(val[6])
    scale = float(val[7])
    pod = float(val[8])
    expM = float(val[9])
    expN = float(val[10])
    DASolver.setOption(
        "fvSource",
        {
            "line1": {
                "type": "actuatorLine",
                "center": [actX, actY, actZ],
                "direction": [1.0, 0.0, 0.0],
                "initial": [0.0, 1.0, 0.0],
                "rotDir": "right",
                "innerRadius": r1,
                "outerRadius": r2,
                "rpm": rpm,
                "phase": phase,
                "eps": 0.2,
                "nBlades": 3,
                "POD": pod,
                "expM": expM,
                "expN": expN,
                "scale": scale,
            },
        },
    )
    DASolver.updateDAOption()


iVol = 0
pts = DVGeo.getLocalIndex(iVol)
indexList = pts[:, 1, 1].flatten()
PS = geo_utils.PointSelect("list", indexList)
# shape
DVGeo.addGeoDVLocal("shapey", lower=-1.0, upper=1.0, axis="y", scale=1.0, pointSelect=PS)
# actuator point parameter
DVGeo.addGeoDVGlobal(
    "actuator",
    value=[0.5, 0.5, 0.5, 0.05, 0.4, 60.0, 0.5, 50.0, 1.0, 1.0, 0.5],
    func=actuator,
    lower=-100.0,
    upper=100.0,
    scale=1.0,
)

# DAFoam
DASolver = PYDAFOAM(options=daOptions, comm=gcomm)
DASolver.setDVGeo(DVGeo)
mesh = USMesh(options=meshOptions, comm=gcomm)
DASolver.addFamilyGroup(DASolver.getOption("designSurfaceFamily"), DASolver.getOption("designSurfaces"))
DASolver.printFamilyList()
DASolver.setMesh(mesh)
# set evalFuncs
evalFuncs = []
DASolver.setEvalFuncs(evalFuncs)

# DVCon
DVCon = DVConstraints()
DVCon.setDVGeo(DVGeo)
[p0, v1, v2] = DASolver.getTriangulatedMeshSurface(groupName=DASolver.getOption("designSurfaceFamily"))
surf = [p0, v1, v2]
DVCon.setSurface(surf)

# optFuncs
def setObjFuncsUnsteady(DASolver, funcs, evalFuncs):
    nTimeInstances = DASolver.getOption("unsteadyAdjoint")["nTimeInstances"]
    for func in evalFuncs:
        avgObjVal = 0.0
        for i in range(nTimeInstances):
            avgObjVal += DASolver.getTimeInstanceObjFunc(i, func)
        funcs[func] = avgObjVal / nTimeInstances

    funcs["fail"] = False


def setObjFuncsSensUnsteady(CFDSolver, funcs, funcsSensAllTimeInstances, funcsSensCombined):

    nTimeInstances = 1.0 * len(funcsSensAllTimeInstances)
    for funcsSens in funcsSensAllTimeInstances:
        for objFunc in funcsSens:
            if objFunc != "fail":
                funcsSensCombined[objFunc] = {}
                for dv in funcsSens[objFunc]:
                    funcsSensCombined[objFunc][dv] = np.zeros_like(funcsSens[objFunc][dv], dtype="d")

    for funcsSens in funcsSensAllTimeInstances:
        for objFunc in funcsSens:
            if objFunc != "fail":
                for dv in funcsSens[objFunc]:
                    funcsSensCombined[objFunc][dv] += funcsSens[objFunc][dv] / nTimeInstances

    funcsSensCombined["fail"] = False

    if gcomm.rank == 0:
        print(funcsSensCombined)
    return


optFuncs.DASolver = DASolver
optFuncs.DVGeo = DVGeo
optFuncs.DVCon = DVCon
optFuncs.evalFuncs = evalFuncs
optFuncs.gcomm = gcomm
optFuncs.setObjFuncsUnsteady = setObjFuncsUnsteady
optFuncs.setObjFuncsSensUnsteady = setObjFuncsSensUnsteady

# Run
if calcFDSens == 1:
    optFuncs.calcFDSens(objFun=optFuncs.calcObjFuncValuesUnsteady, fileName="sensFD.txt")
else:
    DASolver.runColoring()
    xDV = DVGeo.getValues()
    funcs = {}
    funcs, fail = optFuncs.calcObjFuncValuesUnsteady(xDV)
    funcsSens = {}
    funcsSens, fail = optFuncs.calcObjFuncSensUnsteady(xDV, funcs)
    if gcomm.rank == 0:
        reg_write_dict(funcs, 1e-8, 1e-10)
        reg_write_dict(funcsSens, 1e-4, 1e-6)<|MERGE_RESOLUTION|>--- conflicted
+++ resolved
@@ -37,11 +37,7 @@
     "designSurfaceFamily": "designSurface",
     "designSurfaces": ["wallsbump"],
     "writeJacobians": ["all"],
-<<<<<<< HEAD
-    "adjJacobianOption": "JacobianFD",
-=======
     "useAD": {"mode": "fd"},
->>>>>>> 7824b421
     "adjPCLag": 3,
     "unsteadyAdjoint": {"mode": "hybridAdjoint", "nTimeInstances": 3, "periodicity": 1.0},
     "fvSource": {
