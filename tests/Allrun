#!/usr/bin/env bash

if [ -z "$WM_PROJECT" ]; then
  echo "OpenFOAM environment not found, forgot to source the OpenFOAM bashrc?"
  exit 1
fi

# check if we need to download input.tar.gz
if [ -f "input.tar.gz" ]; then
  echo "input.tar.gz already exists."
else
  echo "Downloading input.tar.gz"
  wget https://github.com/dafoam/files/releases/download/v1.0.0/input.tar.gz --no-check-certificate
fi

if [ -z "$1" ]; then
  echo "Argument not found. Using the default value: all"
  argm="all"
else
  argm="$1"
fi

function runTests() 
{
  rm -rf input DAFoam_Test_${1}.txt
  tar -zxf input.tar.gz
  if [ -z "$DF_CHECK_COVERAGE" ]; then
    mpirun --oversubscribe -np 4 python runTests_${1}.py $@ | tee DAFoam_Test_${1}.txt 
    if [ "${PIPESTATUS[0]}" -ne "0" ]; then 
      echo "${1}: Failed!"
      exit 1
    fi
    # need to replace the "[0m" for mphys tests 
    sed -i 's/\[0m//g' DAFoam_Test_${1}.txt
    sed -i 's/[^[:print:]\t]//g' DAFoam_Test_${1}.txt
    python testFuncs.py refs/DAFoam_Test_${1}Ref.txt DAFoam_Test_${1}.txt
    if [ "$?" -ne "0" ]; then 
      echo "${1}: Failed!"
      exit 1
    else
      echo "${1}: Success!"
    fi
  elif [ "$DF_CHECK_COVERAGE" = "1" ]; then
    mpirun --oversubscribe -np 4 coverage run runTests_${1}.py $@ | tee DAFoam_Test_${1}.txt 
    if [ "${PIPESTATUS[0]}" -ne "0" ]; then 
      echo "${1}: Failed!"
      exit 1
    fi
    echo "DF_CHECK_COVERAGE key found! Do NOT check the regression test values!"
  else
    echo "DF_CHECK_COVERAGE key not valid! Set it to 1!"
    exit 1
  fi
}

function runTestsSerial() 
{
  rm -rf input DAFoam_Test_${1}.txt
  tar -zxf input.tar.gz
  if [ -z "$DF_CHECK_COVERAGE" ]; then
    python runTests_${1}.py $@ | tee DAFoam_Test_${1}.txt 
    if [ "${PIPESTATUS[0]}" -ne "0" ]; then 
      echo "${1}: Failed!"
      exit 1
    fi
    # need to replace the "[0m" for mphys tests 
    sed -i 's/\[0m//g' DAFoam_Test_${1}.txt
    sed -i 's/[^[:print:]\t]//g' DAFoam_Test_${1}.txt
    python testFuncs.py refs/DAFoam_Test_${1}Ref.txt DAFoam_Test_${1}.txt
    if [ "$?" -ne "0" ]; then 
      echo "${1}: Failed!"
      exit 1
    else
      echo "${1}: Success!"
    fi
  elif [ "$DF_CHECK_COVERAGE" = "1" ]; then
    coverage run runTests_${1}.py $@ | tee DAFoam_Test_${1}.txt 
    if [ "${PIPESTATUS[0]}" -ne "0" ]; then 
      echo "${1}: Failed!"
      exit 1
    fi
    echo "DF_CHECK_COVERAGE key found! Do NOT check the regression test values!"
  else
    echo "DF_CHECK_COVERAGE key not valid! Set it to 1!"
    exit 1
  fi
}

case $argm in
  "all")
    echo "Running all tests...."
    sleep 3
    runTests Integration
    runTests Primal
    runTests DASimpleFoam
    if [ -f "$DAFOAM_ROOT_PATH/OpenFOAM/sharedLibs/libDAFoamIncompressibleADR.so" ]; then
      runTests DASimpleFoamAD
      runTests DASimpleFoamField
      runTests DASimpleFoamkOmegaFieldInversionOmega
      runTests DASimpleFoamkOmegaSSTFieldInversion
      runTests DASimpleFoamFieldInversionObjectiveFunctions
    fi
    if [ -f "$DAFOAM_ROOT_PATH/OpenFOAM/sharedLibs/libDAFoamIncompressibleADF.so" ]; then
      runTests DASimpleFoamForwardAD
      runTests DASimpleFoamFieldForwardAD
    fi
    runTests DASimpleFoamMRF
    runTests DASimpleTFoam
    runTests DAPisoFoam
    runTests DAPisoFoamACTL
    runTests DAPimpleFoam
    runTests DAPimpleDyMFoam
    if [ -n "$TENSOR_FLOW_INCLUDE_PATH" ]; then
      runTests DASimpleFoamkOmegaSSTFIML
    fi
    runTests DARhoSimpleFoam
    runTests DARhoSimpleFoamUBend
    runTests DARhoSimpleCFoam
    if [ -f "$DAFOAM_ROOT_PATH/OpenFOAM/sharedLibs/libDAFoamCompressibleADR.so" ]; then
      runTests DARhoSimpleFoamMRFAD
      runTests DARhoSimpleFoamAD
      runTests DARhoSimpleCFoamAD
    fi
    if [ -f "$DAFOAM_ROOT_PATH/OpenFOAM/sharedLibs/libDAFoamCompressibleADF.so" ]; then
      runTests DARhoSimpleFoamMRFForwardAD
    fi
    runTests DATurboFoamSubsonic
    runTests DATurboFoamTransonic
    runTests DASolidDisplacementFoam
    runTests DAScalarTransportFoam
    runTests DALaplacianFoam
    if [ -f "$DAFOAM_ROOT_PATH/OpenFOAM/sharedLibs/libDAFoamIncompressibleADR.so" ]; then
      runTests MphysAero
      runTestsSerial MphysAeroFixedPoint
      runTests MphysAeroOpt
      runTests MphysAeroField
    fi
    if [ -f "$DAFOAM_ROOT_PATH/OpenFOAM/sharedLibs/libDAFoamCompressibleADR.so" ]; then
<<<<<<< HEAD
      #runTests MphysAeroAcoustic
      runTests MphysAeroStructOpt
      runTests MphysAeroThermal
=======
      runTests MphysAeroAcoustic
      runTests MphysAeroStructOpt
      runTestsSerial MphysAeroProp
>>>>>>> 5526cf5c
    fi
    echo " "
    echo "************************************************************"
    echo "**************** All DAFoam tests passed! ******************"
    echo "************************************************************"
    echo " "
    ;;
  "incompressible")
    echo "Running incompressible tests...."
    sleep 3
    runTests Integration
    runTests Primal
    runTests DASimpleFoam
    if [ -f "$DAFOAM_ROOT_PATH/OpenFOAM/sharedLibs/libDAFoamIncompressibleADR.so" ]; then
      runTests DASimpleFoamAD
      runTests DASimpleFoamField
      runTests DASimpleFoamkOmegaFieldInversionOmega
      runTests DASimpleFoamkOmegaSSTFieldInversion
      runTests DASimpleFoamFieldInversionObjectiveFunctions
    fi
    runTests DASimpleFoamMRF
    runTests DASimpleTFoam
    runTests DAPisoFoam
    runTests DAPisoFoamACTL
    runTests DAPimpleFoam
    runTests DAPimpleDyMFoam
    if [ -n "$TENSOR_FLOW_INCLUDE_PATH" ]; then
      runTests DASimpleFoamkOmegaSSTFIML
    fi
    echo " "
    echo "************************************************************"
    echo "************** Incompressible tests passed! ****************"
    echo "************************************************************"
    echo " "
    ;;
  "compressible")
    echo "Running compressible tests...."
    sleep 3
    runTests DARhoSimpleFoam
    runTests DARhoSimpleFoamUBend
    runTests DARhoSimpleCFoam
    if [ -f "$DAFOAM_ROOT_PATH/OpenFOAM/sharedLibs/libDAFoamCompressibleADR.so" ]; then
      runTests DARhoSimpleFoamMRFAD
      runTests DARhoSimpleFoamAD
      runTests DARhoSimpleCFoamAD
    fi
    runTests DATurboFoamSubsonic
    runTests DATurboFoamTransonic
    echo " "
    echo "************************************************************"
    echo "*************** Compressible tests passed! *****************"
    echo "************************************************************"
    echo " "
    ;;
  "solid")
    echo "Running solid tests...."
    sleep 3
    runTests DASolidDisplacementFoam
    runTests DAScalarTransportFoam
    runTests DALaplacianFoam
    echo " "
    echo "************************************************************"
    echo "******************* Solid tests passed! ********************"
    echo "************************************************************"
    echo " "
    ;;
  "forward")
    echo "Running forward AD tests...."
    sleep 3
    if [ -f "$DAFOAM_ROOT_PATH/OpenFOAM/sharedLibs/libDAFoamIncompressibleADF.so" ]; then
      runTests DASimpleFoamForwardAD
      runTests DASimpleFoamFieldForwardAD
      runTests DASimpleFoamMRFForwardAD
    fi
    echo " "
    echo "************************************************************"
    echo "**************** Forward AD tests passed! ******************"
    echo "************************************************************"
    echo " "
    ;;
  "mphys_incomp")
    echo "Running Mphys incompressible tests...."
    sleep 3
    if [ -f "$DAFOAM_ROOT_PATH/OpenFOAM/sharedLibs/libDAFoamIncompressibleADR.so" ]; then
      runTests MphysAero
      runTestsSerial MphysAeroFixedPoint
      runTests MphysAeroOpt
      runTests MphysAeroField
    fi
    echo " "
    echo "************************************************************"
    echo "************ Mphys incompressible tests passed! ************"
    echo "************************************************************"
    echo " "
    ;;
  "mphys_comp")
    echo "Running Mphys compressible tests...."
    sleep 3
    if [ -f "$DAFOAM_ROOT_PATH/OpenFOAM/sharedLibs/libDAFoamCompressibleADR.so" ]; then
<<<<<<< HEAD
      #runTests MphysAeroAcoustic
      runTests MphysAeroStructOpt
      runTests MphysAeroThermal
=======
      runTests MphysAeroAcoustic
      runTests MphysAeroStructOpt
      runTestsSerial MphysAeroProp
>>>>>>> 5526cf5c
    fi
    echo " "
    echo "************************************************************"
    echo "************* Mphys compressible tests passed! *************"
    echo "************************************************************"
    echo " "
    ;;
  *)
    echo "Argument not valid! Options are: all, incompressible, compressible, solid, forward, mphys_incomp, or mphys_comp"
    echo "Example: ./Allrun all"
    exit 1
    ;;
esac<|MERGE_RESOLUTION|>--- conflicted
+++ resolved
@@ -136,15 +136,10 @@
       runTests MphysAeroField
     fi
     if [ -f "$DAFOAM_ROOT_PATH/OpenFOAM/sharedLibs/libDAFoamCompressibleADR.so" ]; then
-<<<<<<< HEAD
-      #runTests MphysAeroAcoustic
       runTests MphysAeroStructOpt
       runTests MphysAeroThermal
-=======
       runTests MphysAeroAcoustic
-      runTests MphysAeroStructOpt
       runTestsSerial MphysAeroProp
->>>>>>> 5526cf5c
     fi
     echo " "
     echo "************************************************************"
@@ -244,15 +239,10 @@
     echo "Running Mphys compressible tests...."
     sleep 3
     if [ -f "$DAFOAM_ROOT_PATH/OpenFOAM/sharedLibs/libDAFoamCompressibleADR.so" ]; then
-<<<<<<< HEAD
-      #runTests MphysAeroAcoustic
       runTests MphysAeroStructOpt
       runTests MphysAeroThermal
-=======
       runTests MphysAeroAcoustic
-      runTests MphysAeroStructOpt
       runTestsSerial MphysAeroProp
->>>>>>> 5526cf5c
     fi
     echo " "
     echo "************************************************************"
