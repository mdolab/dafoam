#!/usr/bin/env python
"""
Run Python tests for DASimpleTFoam
"""

from mpi4py import MPI
from dafoam import PYDAFOAM, optFuncs
import sys
import os
from pygeo import *
from pyspline import *
from idwarp import *
from pyoptsparse import Optimization, OPT
import numpy as np
from testFuncs import *

calcFDSens = 0
if len(sys.argv) != 1:
    if sys.argv[1] == "calcFDSens":
        calcFDSens = 1

gcomm = MPI.COMM_WORLD

os.chdir("./input/UBendDuct")

if gcomm.rank == 0:
    os.system("rm -rf 0 processor*")
    os.system("cp -r 0.incompressible 0")
    os.system("cp -r constant/turbulenceProperties.ke constant/turbulenceProperties")

U0 = 8.4
p0 = 0.0
k0 = 0.265
epsilon0 = 42.0

# test incompressible solvers
aeroOptions = {
    "solverName": "DASimpleTFoam",
    "designSurfaceFamily": "designSurface",
<<<<<<< HEAD
    "adjJacobianOption": "JacobianFD",
=======
    "useAD": {"mode": "fd"},
>>>>>>> 7824b421
    "designSurfaces": ["ubend"],
    "primalMinResTol": 1e-12,
    "primalBC": {
        "U0": {"variable": "U", "patches": ["inlet"], "value": [U0, 0.0, 0.0]},
        "p0": {"variable": "p", "patches": ["outlet"], "value": [p0]},
        "k0": {"variable": "k", "patches": ["inlet"], "value": [k0]},
        "epsilon0": {"variable": "epsilon", "patches": ["inlet"], "value": [epsilon0]},
        "useWallFunction": True,
    },
    "objFunc": {
        "PL": {
            "part1": {
                "type": "totalPressure",
                "source": "patchToFace",
                "patches": ["inlet"],
                "scale": 1.0 / (0.5 * U0 * U0),
                "addToAdjoint": True,
            },
            "part2": {
                "type": "totalPressure",
                "source": "patchToFace",
                "patches": ["outlet"],
                "scale": -1.0 / (0.5 * U0 * U0),
                "addToAdjoint": True,
            }
        },
        "NU": {
            "part1": {
                "type": "wallHeatFlux",
                "source": "patchToFace",
                "patches": ["ubend"],
                "scale": 1.0,
                "addToAdjoint": True,
            }
        },
    },
    "normalizeStates": {"U": U0, "p": U0 * U0 / 2.0, "k": k0, "epsilon": epsilon0, "phi": 1.0},
    "adjPartDerivFDStep": {"State": 1e-6, "FFD": 1e-3},
    "adjEqnOption": {"gmresRelTol": 1.0e-10, "gmresAbsTol": 1.0e-15, "pcFillLevel": 1, "jacMatReOrdering": "rcm"},
    # Design variable setup
    "designVar": {
        "shapey": {"designVarType": "FFD"},
        "shapez": {"designVarType": "FFD"}
    },
}

# mesh warping parameters, users need to manually specify the symmetry plane
meshOptions = {
    "gridFile": os.getcwd(),
    "fileType": "OpenFOAM",
    # point and normal for the symmetry plane
    "symmetryPlanes": [],
}

# DVGeo
FFDFile = "./FFD/UBendDuctFFD.xyz"
DVGeo = DVGeometry(FFDFile)

# select points
pts = DVGeo.getLocalIndex(0)
indexList = pts[9:12, 0, 1].flatten()
PS = geo_utils.PointSelect("list", indexList)
DVGeo.addGeoDVLocal("shapey", lower=-1.0, upper=1.0, axis="y", scale=1.0, pointSelect=PS)
DVGeo.addGeoDVLocal("shapez", lower=-1.0, upper=1.0, axis="z", scale=1.0, pointSelect=PS)

# DAFoam
DASolver = PYDAFOAM(options=aeroOptions, comm=gcomm)
DASolver.setDVGeo(DVGeo)
mesh = USMesh(options=meshOptions, comm=gcomm)
DASolver.addFamilyGroup(DASolver.getOption("designSurfaceFamily"), DASolver.getOption("designSurfaces"))
DASolver.printFamilyList()
DASolver.setMesh(mesh)
# set evalFuncs
evalFuncs = []
DASolver.setEvalFuncs(evalFuncs)

# DVCon
DVCon = DVConstraints()
DVCon.setDVGeo(DVGeo)
[p0, v1, v2] = DASolver.getTriangulatedMeshSurface(groupName=DASolver.getOption("designSurfaceFamily"))
surf = [p0, v1, v2]
DVCon.setSurface(surf)

optFuncs.DASolver = DASolver
optFuncs.DVGeo = DVGeo
optFuncs.DVCon = DVCon
optFuncs.evalFuncs = evalFuncs
optFuncs.gcomm = gcomm

# Run
if calcFDSens == 1:
    optFuncs.calcFDSens(objFun=optFuncs.calcObjFuncValues, fileName="sensFD.txt")
else:
    DASolver.runColoring()
    xDV = DVGeo.getValues()
    funcs = {}
    funcs, fail = optFuncs.calcObjFuncValues(xDV)
    funcsSens = {}
    funcsSens, fail = optFuncs.calcObjFuncSens(xDV, funcs)
    if gcomm.rank == 0:
        reg_write_dict(funcs, 1e-8, 1e-10)
        reg_write_dict(funcsSens, 1e-3, 1e-5)<|MERGE_RESOLUTION|>--- conflicted
+++ resolved
@@ -37,11 +37,7 @@
 aeroOptions = {
     "solverName": "DASimpleTFoam",
     "designSurfaceFamily": "designSurface",
-<<<<<<< HEAD
-    "adjJacobianOption": "JacobianFD",
-=======
     "useAD": {"mode": "fd"},
->>>>>>> 7824b421
     "designSurfaces": ["ubend"],
     "primalMinResTol": 1e-12,
     "primalBC": {
