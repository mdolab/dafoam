--- conflicted
+++ resolved
@@ -35,11 +35,7 @@
 aeroOptions = {
     "solverName": "DASimpleFoam",
     "designSurfaces": ["blade"],
-<<<<<<< HEAD
-    "adjJacobianOption": "JacobianFD",
-=======
     "useAD": {"mode": "fd"},
->>>>>>> 7824b421
     "primalMinResTol": 1e-12,
     "objFunc": {
         "CMZ": {
