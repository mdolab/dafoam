--- conflicted
+++ resolved
@@ -38,11 +38,7 @@
 aeroOptions = {
     "solverName": "DATurboFoam",
     "designSurfaceFamily": "designSurface",
-<<<<<<< HEAD
-    "adjJacobianOption": "JacobianFD",
-=======
     "useAD": {"mode": "fd"},
->>>>>>> 7824b421
     "designSurfaces": ["blade"],
     "primalMinResTol": 1e-12,
     "primalBC": {
