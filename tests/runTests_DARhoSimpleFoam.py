#!/usr/bin/env python
"""
Run Python tests for DARhoSimpleFoam
"""

from mpi4py import MPI
from dafoam import PYDAFOAM, optFuncs
import sys
import os
from pygeo import *
from pyspline import *
from idwarp import *
from pyoptsparse import Optimization, OPT
import numpy as np
from testFuncs import *
import petsc4py
from petsc4py import PETSc

petsc4py.init(sys.argv)

calcFDSens = 0
if len(sys.argv) != 1:
    if sys.argv[1] == "calcFDSens":
        calcFDSens = 1

gcomm = MPI.COMM_WORLD

os.chdir("./input/CurvedCubeSnappyHexMesh")

if gcomm.rank == 0:
    os.system("rm -rf 0 processor*")
    os.system("cp -r 0.compressible 0")
    os.system("cp -r constant/turbulenceProperties.sa constant/turbulenceProperties")

U0 = 50.0
p0 = 101325.0
T0 = 300.0
A0 = 1.0
rho0 = 1.0

# test incompressible solvers
aeroOptions = {
    "solverName": "DARhoSimpleFoam",
    "designSurfaceFamily": "designSurface",
<<<<<<< HEAD
    "adjJacobianOption": "JacobianFD",
=======
    "useAD": {"mode": "fd"},
>>>>>>> 7824b421
    "designSurfaces": ["wallsbump"],
    "writeJacobians": ["all"],
    "primalMinResTol": 1e-12,
    "primalBC": {
        "UIn": {"variable": "U", "patches": ["inlet"], "value": [U0, 0.0, 0.0]},
        "p0": {"variable": "p", "patches": ["outlet"], "value": [p0]},
        "T0": {"variable": "T", "patches": ["inlet"], "value": [T0]},
        "useWallFunction": False,
    },
    "primalVarBounds": {
        "UMax": 1000.0,
        "UMin": -1000.0,
        "pMax": 500000.0,
        "pMin": 20000.0,
        "eMax": 500000.0,
        "eMin": 100000.0,
        "rhoMax": 5.0,
        "rhoMin": 0.2,
    },
    "fvSource": {
        "disk1": {
            "type": "actuatorDisk",
            "source": "cylinderAnnulusToCell",
            "p1": [0.3, 0.5, 0.5],  # p1 and p2 define the axis and width
            "p2": [0.7, 0.5, 0.5],  # p2-p1 should be streamwise
            "innerRadius": 0.01,
            "outerRadius": 0.6,
            "rotDir": "left",
            "scale": 10.0,
            "POD": 0.7,
        },
    },
    "objFunc": {
        "CD": {
            "part1": {
                "type": "force",
                "source": "patchToFace",
                "patches": ["wallsbump"],
                "directionMode": "fixedDirection",
                "direction": [1.0, 0.0, 0.0],
                "scale": 1.0 / (0.5 * rho0 * U0 * U0 * A0),
                "addToAdjoint": True,
            },
            "part2": {
                "type": "force",
                "source": "patchToFace",
                "patches": ["walls", "frontandback"],
                "directionMode": "fixedDirection",
                "direction": [1.0, 0.0, 0.0],
                "scale": 1.0 / (0.5 * rho0 * U0 * U0 * A0),
                "addToAdjoint": True,
            },
        },
        "CL": {
            "part1": {
                "type": "force",
                "source": "patchToFace",
                "patches": ["walls", "frontandback", "wallsbump"],
                "directionMode": "fixedDirection",
                "direction": [0.0, 1.0, 0.0],
                "scale": 1.0 / (0.5 * rho0 * U0 * U0 * A0),
                "addToAdjoint": True,
            }
        },
    },
    "adjStateOrdering": "cell",
    "debug": True,
    "normalizeStates": {"U": U0, "p": p0, "nuTilda": 1e-4, "phi": 1.0, "T": T0},
    "adjPartDerivFDStep": {"State": 1e-6, "FFD": 1e-3},
    "adjEqnOption": {"gmresRelTol": 1.0e-10, "gmresAbsTol": 1.0e-15, "pcFillLevel": 1, "jacMatReOrdering": "rcm"},
    # Design variable setup
    "designVar": {
        "shapey": {"designVarType": "FFD"},
        "uin": {"designVarType": "BC", "patches": ["inlet"], "variable": "U", "comp": 0},
    },
}

# mesh warping parameters, users need to manually specify the symmetry plane
meshOptions = {
    "gridFile": os.getcwd(),
    "fileType": "OpenFOAM",
    # point and normal for the symmetry plane
    "symmetryPlanes": [],
}

# DVGeo
FFDFile = "./FFD/bumpFFD.xyz"
DVGeo = DVGeometry(FFDFile)


def uin(val, geo):
    inletU = val[0]
    DASolver.setOption("primalBC", {"UIn": {"variable": "U", "patches": ["inlet"], "value": [inletU, 0.0, 0.0]}})
    DASolver.updateDAOption()


# select points
pts = DVGeo.getLocalIndex(0)
indexList = pts[1:3, 1, 1:3].flatten()
PS = geo_utils.PointSelect("list", indexList)
DVGeo.addGeoDVLocal("shapey", lower=-1.0, upper=1.0, axis="y", scale=1.0, pointSelect=PS)
DVGeo.addGeoDVGlobal("uin", [U0], uin, lower=0.0, upper=100.0, scale=1.0)

# DAFoam
DASolver = PYDAFOAM(options=aeroOptions, comm=gcomm)
DASolver.setDVGeo(DVGeo)
mesh = USMesh(options=meshOptions, comm=gcomm)
DASolver.addFamilyGroup(DASolver.getOption("designSurfaceFamily"), DASolver.getOption("designSurfaces"))
DASolver.printFamilyList()
DASolver.setMesh(mesh)
# set evalFuncs
evalFuncs = []
DASolver.setEvalFuncs(evalFuncs)

# DVCon
DVCon = DVConstraints()
DVCon.setDVGeo(DVGeo)
[p0, v1, v2] = DASolver.getTriangulatedMeshSurface(groupName=DASolver.getOption("designSurfaceFamily"))
surf = [p0, v1, v2]
DVCon.setSurface(surf)

# optFuncs
optFuncs.DASolver = DASolver
optFuncs.DVGeo = DVGeo
optFuncs.DVCon = DVCon
optFuncs.evalFuncs = evalFuncs
optFuncs.gcomm = gcomm

# Run
if calcFDSens == 1:
    optFuncs.calcFDSens(objFun=optFuncs.calcObjFuncValues, fileName="sensFD.txt")
    exit(0)
else:
    DASolver.runColoring()
    xDV = DVGeo.getValues()
    funcs = {}
    funcs, fail = optFuncs.calcObjFuncValues(xDV)
    funcsSens = {}
    funcsSens, fail = optFuncs.calcObjFuncSens(xDV, funcs)
    if gcomm.rank == 0:
        reg_write_dict(funcs, 1e-8, 1e-10)
        reg_write_dict(funcsSens, 1e-4, 1e-6)


# *************************************************************
# Unit tests for functions that are not called in the above run
# *************************************************************

# test point2Vec functions
xvSize = len(DASolver.xv) * 3
xvVec = PETSc.Vec().create(comm=PETSc.COMM_WORLD)
xvVec.setSizes((xvSize, PETSc.DECIDE), bsize=1)
xvVec.setFromOptions()

DASolver.solver.ofMesh2PointVec(xvVec)
xvVecNorm = xvVec.norm(1)
DASolver.solver.pointVec2OFMesh(xvVec)
DASolver.solver.ofMesh2PointVec(xvVec)
xvVecNorm1 = xvVec.norm(1)

if xvVecNorm != xvVecNorm1:
    exit(1)

# test res2Vec functions
rSize = DASolver.solver.getNLocalAdjointStates()
rVec = PETSc.Vec().create(comm=PETSc.COMM_WORLD)
rVec.setSizes((rSize, PETSc.DECIDE), bsize=1)
rVec.setFromOptions()

DASolver.solver.ofResField2ResVec(rVec)
rVecNorm = rVec.norm(1)
DASolver.solver.resVec2OFResField(rVec)
DASolver.solver.ofResField2ResVec(rVec)
rVecNorm1 = rVec.norm(1)

if rVecNorm != rVecNorm1:
    exit(1)

# Test vector IO functions
DASolver.solver.writeVectorASCII(rVec, b"rVecRead")
DASolver.solver.writeVectorBinary(rVec, b"rVecRead")
rVecRead = PETSc.Vec().create(comm=PETSc.COMM_WORLD)
rVecRead.setSizes((rSize, PETSc.DECIDE), bsize=1)
rVecRead.setFromOptions()
DASolver.solver.readVectorBinary(rVecRead, b"rVecRead")
rVecNormRead = rVecRead.norm(1)

if rVecNorm != rVecNormRead:
    exit(1)

# Test vector IO in pyDAFoam.py
DASolver.writePetscVecMat("rVecRead", rVec, mode="ASCII")
DASolver.writePetscVecMat("rVecRead", rVec, mode="Binary")
rVecRead = PETSc.Vec().create(comm=PETSc.COMM_WORLD)
rVecRead.setSizes((rSize, PETSc.DECIDE), bsize=1)
rVecRead.setFromOptions()
DASolver.readPetscVecMat("rVecRead", rVec)
rVecNormRead = rVecRead.norm(1)

if rVecNorm != rVecNormRead:
    exit(1)

# Test matrix IO functions
lRow = gcomm.rank + 1
testMat = PETSc.Mat().create(PETSc.COMM_WORLD)
testMat.setSizes(((lRow, None), (None, gcomm.size)))
testMat.setFromOptions()
testMat.setPreallocationNNZ((gcomm.size, gcomm.size))
testMat.setUp()
Istart, Iend = testMat.getOwnershipRange()
for i in range(Istart, Iend):
    testMat[i, gcomm.rank] = gcomm.rank
testMat.assemblyBegin()
testMat.assemblyEnd()
DASolver.solver.writeMatrixASCII(testMat, b"testMat")
DASolver.solver.writeMatrixBinary(testMat, b"testMat")
testMatNorm = testMat.norm(0)

testMat1 = PETSc.Mat().create(PETSc.COMM_WORLD)
testMat1.setSizes(((lRow, None), (None, gcomm.size)))
testMat1.setFromOptions()
testMat1.setPreallocationNNZ((gcomm.size, gcomm.size))
testMat1.setUp()
DASolver.solver.readMatrixBinary(testMat1, b"testMat")
testMatNorm1 = testMat1.norm(0)

if testMatNorm != testMatNorm1:
    exit(1)

# call inferface functions
DVNames, DVSizes = DASolver.getDVsCons()
if DVNames[0] != "uin" or DVNames[1] != "shapey":
    exit(1)
if DVSizes[0] != 1 or DVSizes[1] != 4:
    exit(1)

states = DASolver.getStates()
statesMean = states.mean()
statesVec = DASolver.array2Vec(states)
states1 = DASolver.vec2Array(statesVec)
statesMean1 = states1.mean()
if statesMean != statesMean1:
    exit(1)

residuals = DASolver.getResiduals()
residualsMean = residuals.mean()

DASolver.setStates(states)

residuals1 = DASolver.getResiduals()
residualsMean1 = residuals1.mean()

if residualsMean != residualsMean1:
    exit(1)

# Additional test for a failed mesh
# perturb a large value for design variable to make a failed mesh
xDV["shapey"][0] = 1000.0
funcs1 = {}
funcs1, fail1 = optFuncs.calcObjFuncValues(xDV)

# the checkMesh utility should detect failed mesh
if fail1 is False:
    exit(1)<|MERGE_RESOLUTION|>--- conflicted
+++ resolved
@@ -42,11 +42,7 @@
 aeroOptions = {
     "solverName": "DARhoSimpleFoam",
     "designSurfaceFamily": "designSurface",
-<<<<<<< HEAD
-    "adjJacobianOption": "JacobianFD",
-=======
     "useAD": {"mode": "fd"},
->>>>>>> 7824b421
     "designSurfaces": ["wallsbump"],
     "writeJacobians": ["all"],
     "primalMinResTol": 1e-12,
