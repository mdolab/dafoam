#!/usr/bin/env python

"""

    DAFoam  : Discrete Adjoint with OpenFOAM
    Version : v2

    Description:
    The Python interface to DAFoam. It controls the adjoint
    solvers and external modules for design optimization

"""

__version__ = "2.2.9"

import subprocess
import os
import sys
import copy
import shutil
import numpy as np
from mpi4py import MPI
from collections import OrderedDict
import petsc4py
from petsc4py import PETSc

petsc4py.init(sys.argv)


class DAOPTION(object):
    """
    Define a set of options to use in PYDAFOAM and set their initial values.
    This class will be used by PYDAFOAM._getDefOptions()

    NOTE: Give an initial value for a new option, this help PYDAFOAM determine the type of this
    option. If it is a list, give at least one default value. If it is a dict, you can leave it
    blank, e.g., {}. Also, use ## to add comments before the new option such that these comments
    will be  picked up by Doxygen. If possible, give examples.

    NOTE: We group these options into three categories.
    - The basic options are those options that will be used for EVERY solvers and EVERY cases.
    - The intermediate options are options that will be used in some of solvers for special
      situation (e.g., primalVarBounds to prevent solution from divergence).
    - The advanced options will be used in special situation to improve performance, e.g.,
      maxResConLv4JacPCMat to reduce memory of preconditioner. Its usage is highly case dependent.
      It may also include options that have a default value that is rarely changed, except for
      very special situation.
    """

    # *********************************************************************************************
    # *************************************** Basic Options ***************************************
    # *********************************************************************************************

    ## The name of the DASolver to use for primal and adjoint computation.
    ## See dafoam/src/adjoint/DASolver for more details
    ## Currently support:
    ## - DASimpleFoam:            Incompressible steady-state flow solver for Navier-Stokes equations
    ## - DASimpleTFoam:           Incompressible steady-state flow solver for Navier-Stokes equations with temperature
    ## - DAPisoFoam:              Incompressible transient flow solver for Navier-Stokes equations
    ## - DAPimpleFoam:            Incompressible transient flow solver for Navier-Stokes equations
    ## - DARhoSimpleFoam:         Compressible steady-state flow solver for Navier-Stokes equations (subsonic)
    ## - DARhoSimpleCFoam:        Compressible steady-state flow solver for Navier-Stokes equations (transonic)
    ## - DATurboFoam:             Compressible steady-state flow solver for Navier-Stokes equations (turbomachinery)
    ## - DASolidDisplacementFoam: Steady-state structural solver for linear elastic equations
    solverName = "DASimpleFoam"

    ## The convergence tolerance for the primal solver. If the primal can not converge to 2 orders
    ## of magnitude (default) higher than this tolerance, the primal solution will return fail=True
    primalMinResTol = 1.0e-8

    ## The boundary condition for primal solution. The keys should include "variable", "patch",
    ## and "value". For turbulence variable, one can also set "useWallFunction" [bool].
    ## Note that setting "primalBC" will overwrite any values defined in the "0" folder.
    ## The primalBC setting will be printed to screen for each primal solution during the optimization
    ## Example
    ##    "primalBC": {
    ##        "U0": {"variable": "U", "patches": ["inlet"], "value": [10.0, 0.0, 0.0]},
    ##        "p0": {"variable": "p", "patches": ["outlet"], "value": [101325.0]},
    ##        "nuTilda0": {"variable": "nuTilda", "patches": ["inlet"], "value": [1.5e-4]},
    ##        "useWallFunction": True,
    ##    },
    primalBC = {}

    ## State normalization for dRdWT computation. Typically, we set far field value for each state
    ## variable. NOTE: If you forget to set normalization value for a state variable, the adjoint
    ## may not converge or it may be inaccurate! For "phi", use 1.0 to normalization
    ## Example
    ##     normalizeStates = {"U": 10.0, "p": 101325.0, "phi": 1.0, "nuTilda": 1.e-4}
    normalizeStates = {
        "p": 1.0,
        "phi": 1.0,
        "U": 1.0,
        "T": 1.0,
        "nuTilda": 1.0,
        "k": 1.0,
        "epsilon": 1.0,
        "omega": 1.0,
        "p_rgh": 1.0,
        "D": 1.0,
    }

    ## Information on objective function. Each objective function requires a different input forma
    ## But for all objectives, we need to give a name to the objective function, e.g., CD or any
    ## other preferred name, and the information for each part of the objective function. Most of
    ## the time, the objective has only one part (in this case part1), but one can also combine two
    ## parts of objectives, e.g., we can define a new objective that is the sum of force and moment.
    ## For each part, we need to define the type of objective (e.g., force, moment; we need to use
    ## the reserved type names), how to select the discrete mesh faces to compute the objective
    ## (e.g., we select them from the name of a patch patchToFace), the name of the patch (wing)
    ## for patchToFace, the scaling factor "scale", and whether to compute adjoint for this
    ## objective "addToAdjoint". For force objectives, we need to project the force vector to a
    ## specific direction. The following example defines that CD is the force that is parallel to flow
    ## (parallelToFlow). Alternative, we can also use fixedDirection and provide a direction key for
    ## force, i.e., "directionMode": "fixedDirection", "direction": [1.0, 0.0, 0.0]. Since we select
    ## parallelToFlow, we need to prescribe the name of angle of attack design variable to determine
    ## the flow direction. Here alpha will be defined in runScript.py:
    ## DVGeo.addGeoDVGlobal("alpha", [alpha0], alpha, lower=-10.0, upper=10.0, scale=1.0).
    ## NOTE: if no alpha is added in DVGeo.addGeoDVGlobal, we can NOT use parallelToFlow.
    ## For this case, we have to use "directionMode": "fixedDirection".
    ## Example
    ##     "objFunc": {
    ##         "CD": {
    ##             "part1": {
    ##                 "type": "force",
    ##                 "source": "patchToFace",
    ##                 "patches": ["wing"],
    ##                 "directionMode": "parallelToFlow",
    ##                 "alphaName": "alpha",
    ##                 "scale": 1.0 / (0.5 * UmagIn * UmagIn * ARef),
    ##                 "addToAdjoint": True,
    ##             }
    ##         },
    ##         "CL": {
    ##             "part1": {
    ##                 "type": "force",
    ##                 "source": "patchToFace",
    ##                 "patches": ["wing"],
    ##                 "directionMode": "normalToFlow",
    ##                 "alphaName": "alpha",
    ##                 "scale": 1.0 / (0.5 * UmagIn * UmagIn * ARef),
    ##                 "addToAdjoint": True,
    ##             }
    ##         },
    ##         "CMZ": {
    ##             "part1": {
    ##                 "type": "moment",
    ##                 "source": "patchToFace",
    ##                 "patches": ["wing"],
    ##                 "axis": [0.0, 0.0, 1.0],
    ##                 "center": [0.25, 0.0, 0.05],
    ##                 "scale": 1.0 / (0.5 * UmagIn * UmagIn * ARef * LRef),
    ##                 "addToAdjoint": True,
    ##             }
    ##         },
    ##         "TPR": {
    ##             "part1": {
    ##                 "type": "totalPressureRatio",
    ##                 "source": "patchToFace",
    ##                 "patches": ["inlet", "outlet"],
    ##                 "inletPatches": ["inlet"],
    ##                 "outletPatches": ["outlet"],
    ##                 "scale": 1.0,
    ##                 "addToAdjoint": True,
    ##             }
    ##         },
    ##         "TTR": {
    ##             "part1": {
    ##                 "type": "totalTemperatureRatio",
    ##                 "source": "patchToFace",
    ##                 "patches": ["inlet", "outlet"],
    ##                 "inletPatches": ["inlet"],
    ##                 "outletPatches": ["outlet"],
    ##                 "scale": 1.0,
    ##                 "addToAdjoint": False,
    ##             }
    ##         },
    ##         "MFR": {
    ##             "part1": {
    ##                 "type": "massFlowRate",
    ##                 "source": "patchToFace",
    ##                 "patches": ["inlet"],
    ##                 "scale": -1.0,
    ##                 "addToAdjoint": True,
    ##             }
    ##         },
    ##        "PL": {
    ##            "part1": {
    ##                "type": "totalPressure",
    ##                "source": "patchToFace",
    ##                "patches": ["inlet"],
    ##                "scale": 1.0 / (0.5 * U0 * U0),
    ##                "addToAdjoint": True,
    ##            },
    ##            "part2": {
    ##                "type": "totalPressure",
    ##                "source": "patchToFace",
    ##                "patches": ["outlet"],
    ##                "scale": -1.0 / (0.5 * U0 * U0),
    ##                "addToAdjoint": True,
    ##            }
    ##        },
    ##        "NU": {
    ##            "part1": {
    ##                "type": "wallHeatFlux",
    ##                "source": "patchToFace",
    ##                "patches": ["ubend"],
    ##                "scale": 1.0,
    ##                "addToAdjoint": True,
    ##            }
    ##        },
    ##        "VMS": {
    ##            "part1": {
    ##                "type": "vonMisesStressKS",
    ##                "source": "boxToCell",
    ##                "min": [-10.0, -10.0, -10.0],
    ##                "max": [10.0, 10.0, 10.0],
    ##                "scale": 1.0,
    ##                "coeffKS": 2.0e-3,
    ##                "addToAdjoint": True,
    ##            }
    ##        },
    ##        "M": {
    ##            "part1": {
    ##                "type": "mass",
    ##                "source": "boxToCell",
    ##                "min": [-10.0, -10.0, -10.0],
    ##                "max": [10.0, 10.0, 10.0],
    ##                "scale": 1.0,
    ##                "addToAdjoint": True,
    ##            }
    ##        },
    ##        "THRUST": {
    ##            "part1": {
    ##                "type": "variableVolSum",
    ##                "source": "boxToCell",
    ##                "min": [-50.0, -50.0, -50.0],
    ##                "max": [50.0, 50.0, 50.0],
    ##                "varName": "fvSource",
    ##                "varType": "vector",
    ##                "component": 0,
    ##                "isSquare": 0,
    ##                "scale": 1.0,
    ##                "addToAdjoint": True,
    ##            },
    ##        },
    ##        "FI": {
    ##            "part1": {
    ##                "type": "stateErrorNorm",
    ##                "source": "boxToCell",
    ##                "min": [-100.0, -100.0, -100.0],
    ##                "max": [100.0, 100.0, 100.0],
    ##                "stateName": "U",
    ##                "stateRefName": "UTrue",
    ##                "stateType": "vector",
    ##                "scale": 1.0,
    ##                "addToAdjoint": True,
    ##            },
    ##            "part2": {
    ##                "type": "stateErrorNorm",
    ##                "source": "boxToCell",
    ##                "min": [-100.0, -100.0, -100.0],
    ##                "max": [100.0, 100.0, 100.0],
    ##                "stateName": "betaSA",
    ##                "stateRefName": "betaSATrue",
    ##                "stateType": "scalar",
    ##                "scale": 0.01,
    ##                "addToAdjoint": True,
    ##            },
    ##        },
    ##    },
    objFunc = {}

    ## Design variable information. Different type of design variables require different keys
    ## For alpha, we need to prescribe a list of far field patch names from which the angle of
    ## attack is computed, this is usually a far field patch. Also, we need to prescribe
    ## flow and normal axies, and alpha = atan( U_normal / U_flow ) at patches
    ## Example
    ##     designVar = {
    ##         "shapey" : {"designVarType": "FFD"},
    ##         "twist": {"designVarType": "FFD"},
    ##         "alpha" = {
    ##             "designVarType": "AOA",
    ##             "patches": ["farField"],
    ##             "flowAxis": "x",
    ##             "normalAxis": "y"
    ##         },
    ##         "ux0" = {
    ##             "designVarType": "BC",
    ##             "patches": ["inlet"],
    ##             "variable": "U",
    ##             "comp": 0
    ##         },
    ##     }
    designVar = {}

    ## List of patch names for the design surface. These patch names need to be of wall type
    ## and shows up in the constant/polyMesh/boundary file
    designSurfaces = ["None"]

    # *********************************************************************************************
    # ****************************** Intermediate Options *****************************************
    # *********************************************************************************************

    ## Information for the finite volume source term, which will be added in the momentum equation
    ## We support multiple source terms
    ## Example
    ## "fvSource": {
    ##     "disk1": {
    ##         "type": "actuatorDisk", # Actuator disk source. This is a child class in DAFvSource
    ##         "source": "cylinderAnnulusToCell", # Define a volume to add the fvSource term
    ##         "p1": [-0.4, -0.1, 0.05],  # p1 and p2 define the axis and width
    ##         "p2": [-0.1, -0.1, 0.05],  # p2-p1 should be streamwise
    ##         "innerRadius": 0.01,
    ##         "outerRadius": 0.5,
    ##         "rotDir": "left",
    ##         "scale": 50.0,
    ##         "POD": 0.7, # pitch/diameter
    ##     },
    ##     "disk2": {
    ##         "type": "actuatorDisk",
    ##         "source": "cylinderAnnulusToCell",
    ##         "p1": [-0.4, 0.1, 0.05],
    ##         "p2": [-0.1, 0.1, 0.05],
    ##         "innerRadius": 0.01,
    ##         "outerRadius": 0.5,
    ##         "rotDir": "right",
    ##         "scale": 25.0,  # scale the source such the integral equals desired thrust
    ##         "POD": 1.0,
    ##     },
    ##    "line1":
    ##    {
    ##        "type": "actuatorPoint",
    ##        "smoothFunction": "hyperbolic", # or gaussian
    ##        "center": [-0.55, 0.0, 0.05],  # center and size define a rectangular
    ##        "size": [0.2, 0.2, 0.1],
    ##        "amplitude": [0.0, 0.2, 0.0],
    ##        "thrustDirIdx": 0,
    ##        "periodicity": 0.1,
    ##        "eps": 10.0,
    ##        "scale": 10.0  # scale the source such the integral equals desired thrust
    ##    },
    ##    "gradP"
    ##    {
    ##        "type": "uniformPressureGradient",
    ##        "value": 1e-3,
    ##        "direction": [1.0, 0.0, 0.0],
    ##    },
    ## },
    fvSource = {}

<<<<<<< HEAD
    ## Adjoint solution option.
    ## JacobianFD: Using finite-difference method to compute the partials
    ## JacobianFree: Using the matrix-free GMRES to solve the adjoint equation without computing
    ## the state Jacobians.
    adjJacobianOption = "JacobianFree"

=======
>>>>>>> 7824b421
    ## The variable upper and lower bounds for primal solution. The key is variable+"Max/Min".
    ## Setting the bounds increases the robustness of primal solution for compressible solvers.
    ## Also, we set lower bounds for turbulence variables to ensure they are physical
    ## Example
    ##     primalValBounds = {"UMax": 1000, "UMin": -1000, "pMax": 1000000}
    primalVarBounds = {
        "UMax": 1e16,
        "UMin": -1e16,
        "pMax": 1e16,
        "pMin": -1e16,
        "p_rghMax": 1e16,
        "p_rghMin": -1e16,
        "eMax": 1e16,
        "eMin": -1e16,
        "TMax": 1e16,
        "TMin": -1e16,
        "hMax": 1e16,
        "hMin": -1e16,
        "DMax": 1e16,
        "DMin": -1e16,
        "rhoMax": 1e16,
        "rhoMin": -1e16,
        "nuTildaMax": 1e16,
        "nuTildaMin": 1e-16,
        "kMax": 1e16,
        "kMin": 1e-16,
        "omegaMax": 1e16,
        "omegaMin": 1e-16,
        "epsilonMax": 1e16,
        "epsilonMin": 1e-16,
        "ReThetatMax": 1e16,
        "ReThetatMin": 1e-16,
        "gammaIntMax": 1e16,
        "gammaIntMin": 1e-16,
    }

    ## Whether to perform multipoint optimization.
    multiPoint = False

    ## If multiPoint = True, how many primal configurations for the multipoint optimization.
    nMultiPoints = 1

    ## The step size for finite-difference computation of partial derivatives. The default values
    ## will work for most of the case.
    adjPartDerivFDStep = {
        "State": 1.0e-6,
        "FFD": 1.0e-3,
        "BC": 1.0e-2,
        "AOA": 1.0e-3,
        "ACTP": 1.0e-2,
        "ACTD": 1.0e-2,
        "ACTL": 1.0e-2,
    }

    ## Which options to use to improve the adjoint equation convergence of transonic conditions
    ## This is used only for transonic solvers such as DARhoSimpleCFoam
    transonicPCOption = -1

    ## Options for unsteady adjoint. mode can be hybridAdjoint or timeAccurateAdjoint
    ## Here nTimeInstances is the number of time instances and periodicity is the
    ## periodicity of flow oscillation (hybrid adjoint only)
    unsteadyAdjoint = {"mode": "None", "nTimeInstances": -1, "periodicity": -1.0}

    ## At which iteration should we start the averaging of objective functions.
    ## This is only used for unsteady solvers
    objFuncAvgStart = 1

    ## The interval of recomputing the pre-conditioner matrix dRdWTPC for solveAdjoint
    ## By default, dRdWTPC will be re-computed each time the solveAdjoint function is called
    ## However, one can increase the lag to skip it and reuse the dRdWTPC computed previously.
    ## This obviously increses the speed because the dRdWTPC computation takes about 30% of
    ## the adjoint total runtime. However, setting a too large lag value will decreases the speed
    ## of solving the adjoint equations. One needs to balance these factors
    adjPCLag = 1

    ## Whether to use AD: Mode options: forward, reverse, or fd. If forward mode AD is used
    ## the seedIndex will be set to compute derivative by running the whole primal solver.
    ## dvName is the name of design variable to set the seed for the forward AD
    ## setting seedIndex to -1 for dFdField will assign seeds for all design variables.
    ## If reverse mode is used, the adjoint will be computed by a Jacobian free approach
    ## refer to: Kenway et al. Effective adjoint approach for computational fluid dynamics, 
    ## Progress in Aerospace Science, 2019.
    useAD = {"mode": "reverse", "dvName": "None", "seedIndex": -9999}

    # *********************************************************************************************
    # ************************************ Advance Options ****************************************
    # *********************************************************************************************

    ## The root directory is usually ./
    rootDir = "./"

    ## The run status which can be solvePrimal, solveAdjoint, or calcTotalDeriv. This parameter is
    ## used internally, so users should never change this option in the Python layer.
    runStatus = "None"

    ## Whether to print all options defined in pyDAFoam to screen before optimization.
    printPYDAFOAMOptions = False

    ## Whether to print all DAOption defined in the C++ layer to screen before optimization.
    printDAOptions = True

    ## Whether running the optimization in the debug mode, which prints extra information.
    debug = False

    ## Whether to write Jacobian matrices to file for debugging
    ## Example:
    ##    writeJacobians = ["dRdWT", "dFdW"]
    ## This will write the dRdWT and dFdW matrices to the disk
    writeJacobians = ["None"]

    ## The print interval of primal and adjoint solution, e.g., how frequent to print the primal
    ## solution steps, how frequent to print the dRdWT partial derivative computation.
    printInterval = 100

    ## The print interval of unsteady primal solvers, e.g., for DAPisoFoam
    printIntervalUnsteady = 500

    ## Users can adjust primalMinResTolDiff to tweak how much difference between primalMinResTol
    ## and the actual primal convergence is consider to be fail=True for the primal solution.
    primalMinResTolDiff = 1.0e2

    ## Whether to use graph coloring to accelerate partial derivative computation. Unless you are
    ## debugging the accuracy of partial computation, always set it to True
    adjUseColoring = True

    ## The Petsc options for solving the adjoint linear equation. These options should work for
    ## most of the case. If the adjoint does not converge, try to increase pcFillLevel to 2, or
    ## try "jacMatReOrdering": "nd"
    adjEqnOption = {
        "globalPCIters": 0,
        "asmOverlap": 1,
        "localPCIters": 1,
        "jacMatReOrdering": "rcm",
        "pcFillLevel": 1,
        "gmresMaxIters": 1000,
        "gmresRestart": 1000,
        "gmresRelTol": 1.0e-6,
        "gmresAbsTol": 1.0e-14,
        "gmresTolDiff": 1.0e2,
        "useNonZeroInitGuess": False,
        "printInfo": 1,
    }

    ## Normalization for residuals. We should normalize all residuals!
    normalizeResiduals = [
        "URes",
        "pRes",
        "p_rghRes",
        "nuTildaRes",
        "phiRes",
        "TRes",
        "DRes",
        "kRes",
        "omegaRes",
        "epsilonRes",
    ]

    ## The maximal connectivity level for the dRdWTPC matrix. Reducing the connectivity level
    ## reduce the memory usage, however, it may slow down the adjoint equation convergence.
    ## The default value should have the best convergence speed but not optimal memory usage.
    maxResConLv4JacPCMat = {
        "pRes": 2,
        "phiRes": 1,
        "URes": 2,
        "TRes": 2,
        "nuTildaRes": 2,
        "kRes": 2,
        "epsilonRes": 2,
        "omegaRes": 2,
        "p_rghRes": 2,
        "DRes": 2,
    }

    ## The min bound for Jacobians, any value that is smaller than the bound will be set to 0
    ## Setting a large lower bound for preconditioner (PC) can help to reduce memory.
    jacLowerBounds = {
        "dRdW": 1.0e-30,
        "dRdWPC": 1.0e-30,
    }

    ## The maximal iterations of tractionDisplacement boundary conditions
    maxTractionBCIters = 100

    ## decomposeParDict option. This file will be automatically written such that users
    ## can run optimization with any number of CPU cores without the need to manually
    ## change decomposeParDict
    decomposeParDict = {
        "method": "scotch",
        "simpleCoeffs": {"n": [2, 2, 1], "delta": 0.001},
        "preservePatches": ["None"],
    }

    ## The ordering of state variable. Options are: state or cell. Most of the case, the state
    ## odering is the best choice.
    adjStateOrdering = "state"

    ## Default name for the mesh surface family. Users typically don't need to change
    meshSurfaceFamily = "None"

    ## Default name for the design surface family. Users typically don't need to change
    designSurfaceFamily = "designSurfaces"

    ## The threshold for check mesh call
    checkMeshThreshold = {
        "maxAspectRatio": 1000.0,
        "maxNonOrth": 70.0,
        "maxSkewness": 4.0,
        "maxIncorrectlyOrientedFaces": 0,
    }

    ## The sensitivity map will be saved to disk during optimization for the given design variable
    ## names in the list. Currently only support design variable type FFD and Field
    ## The surface sensitivity map is separated from the primal solution because they only have surface mesh.
    ## They will be saved to folders such as 1e-11, 2e-11, 3e-11, etc,
    ## When loading in paraview, you need to uncheck the "internalMesh", and check "allWalls" on the left panel
    ## If your design variable is of field type, the sensitivity map will be saved along with the primal
    ## solution because they share the same mesh. The sensitivity files read sens_objFuncName_designVarName
    ## NOTE: this function only supports useAD->mode:reverse
    ## Example:
    ##     "writeSensMap" : ["shapex", "shapey"]
    writeSensMap = ["NONE"]

    ## Whether to write deformed FFDs to the disk during optimization
    writeDeformedFFDs = False

    def __init__(self):
        """
        Nothing needs to be done for initializing DAOPTION
        """
        pass


class PYDAFOAM(object):

    """
    Main class for pyDAFoam

    Parameters
    ----------

    comm : mpi4py communicator
        An optional argument to pass in an external communicator.

    options : dictionary
        The list of options to use with pyDAFoam.

    """

    def __init__(self, comm=None, options=None):
        """
        Initialize class members
        """

        assert not os.getenv("WM_PROJECT") is None, "$WM_PROJECT not found. Please source OpenFOAM-v1812/etc/bashrc"

        self.version = __version__

        Info(" ")
        Info("-------------------------------------------------------------------------------")
        Info("|                               DAFoam v%s                                 |" % self.version)
        Info("-------------------------------------------------------------------------------")
        Info(" ")

        # name
        self.name = "PYDAFOAM"

        # initialize options for adjoints
        self._initializeOptions(options)

        # check if the combination of options is valid.
        self._checkOptions()

        # initialize comm for parallel communication
        self._initializeComm(comm)

        # Initialize families
        self.families = OrderedDict()

        # Default it to fault, after calling setSurfaceCoordinates, set it to true
        self._updateGeomInfo = False

        # Use double data type: 'd'
        self.dtype = "d"

        # write all the setup files
        self._writeOFCaseFiles()

        # initialize point set name
        self.ptSetName = self.getPointSetName()

        # Remind the user of all the DAFoam options:
        if self.getOption("printPYDAFOAMOptions"):
            self._printCurrentOptions()

        # run decomposePar for parallel runs
        self.runDecomposePar()

        # register solver names and set their types
        self._solverRegistry()

        # initialize the pySolvers
        self.solverInitialized = 0
        self._initSolver()

        # initialize mesh information and read grids
        self._readMeshInfo()

        # initialize the mesh point vector xvVec
        self._initializeMeshPointVec()

        # initialize state variable vector self.wVec
        self._initializeStateVec()

        # get the reduced point connectivities for the base patches in the mesh
        self._computeBasicFamilyInfo()

        # Add a couple of special families.
        self.allFamilies = "allSurfaces"
        self.addFamilyGroup(self.allFamilies, self.basicFamilies)

        self.allWallsGroup = "allWalls"
        self.addFamilyGroup(self.allWallsGroup, self.wallList)

        # Set the design families if given, otherwise default to all
        # walls
        self.designFamilyGroup = self.getOption("designSurfaceFamily")
        if self.designFamilyGroup == "None":
            self.designFamilyGroup = self.allWallsGroup

        # Set the mesh families if given, otherwise default to all
        # walls
        self.meshFamilyGroup = self.getOption("meshSurfaceFamily")
        if self.meshFamilyGroup == "None":
            self.meshFamilyGroup = self.allWallsGroup

        # get the surface coordinate of allFamilies
        self.xs0 = self.getSurfaceCoordinates(self.allFamilies)

        # By Default we don't have an external mesh object or a
        # geometric manipulation object
        self.mesh = None
        self.DVGeo = None

        # initialize the number of primal and adjoint calls
        self.nSolvePrimals = 0
        self.nSolveAdjoints = 0

        # flags for primal and adjoint failure
        self.primalFail = 0
        self.adjointFail = 0

        # objFuncValuePreIter stores the objective function value from the previous
        # iteration. When the primal solution fails, the evalFunctions function will read
        # value from self.objFuncValuePreIter
        self.objFuncValuePrevIter = {}

        # compute the objective function names for which we solve the adjoint equation
        self.objFuncNames4Adj = self._calcObjFuncNames4Adj()

        # dictionary to save the total derivative vectors
        # NOTE: this function need to be called after initializing self.objFuncNames4Adj
        self.adjTotalDeriv = self._initializeAdjTotalDeriv()

        # preconditioner matrix
        self.dRdWTPC = None

        # initialize the adjoint vector dict
        self.adjVectors = self._initializeAdjVectors()

        # initialize the dRdWOldTPsi vectors
        self._initializeTimeAccurateAdjointVectors()

        Info("pyDAFoam initialization done!")

        return

    def _solverRegistry(self):
        """
        Register solver names and set their types. For a new solver, first identify its
        type and add their names to the following dict
        """

        self.solverRegistry = {
            "Incompressible": ["DASimpleFoam", "DASimpleTFoam", "DAPisoFoam", "DAPimpleFoam"],
            "Compressible": ["DARhoSimpleFoam", "DARhoSimpleCFoam", "DATurboFoam"],
            "Solid": ["DASolidDisplacementFoam", "DALaplacianFoam", "DAScalarTransportFoam"],
        }

    def __call__(self):
        """
        Solve the primal
        """

        # update the mesh coordinates if DVGeo is set
        # add point set and update the mesh based on the DV values

        if self.DVGeo is not None:

            # if the point set is not in DVGeo add it first
            if self.ptSetName not in self.DVGeo.points:

                xs0 = self.mapVector(self.xs0, self.allFamilies, self.designFamilyGroup)

                self.DVGeo.addPointSet(xs0, self.ptSetName)
                self.pointsSet = True

            # set the surface coords xs
            Info("DVGeo PointSet UpToDate: " + str(self.DVGeo.pointSetUpToDate(self.ptSetName)))
            if not self.DVGeo.pointSetUpToDate(self.ptSetName):
                Info("Updating DVGeo PointSet....")
                xs = self.DVGeo.update(self.ptSetName, config=None)
                self.setSurfaceCoordinates(xs, self.designFamilyGroup)
                Info("DVGeo PointSet UpToDate: " + str(self.DVGeo.pointSetUpToDate(self.ptSetName)))

                # warp the mesh to get the new volume coordinates
                Info("Warping the volume mesh....")
                self.mesh.warpMesh()

                xvNew = self.mesh.getSolverGrid()
                self.xvFlatten2XvVec(xvNew, self.xvVec)

            # if it is forward AD mode and we are computing the Xv derivatives
            # call calcFFD2XvSeedVec
            if self.getOption("useAD")["mode"] == "forward":
                dvName = self.getOption("useAD")["dvName"]
                dvType = self.getOption("designVar")[dvName]["designVarType"]
                if dvType == "FFD":
                    self.calcFFD2XvSeedVec()

        # solve the primal to get new state variables
        self.solvePrimal()

        return

    def _getDefOptions(self):
        """
        Setup default options

        Returns
        -------

        defOpts : dict
            All the DAFoam options.
        """

        # initialize the DAOPTION object
        daOption = DAOPTION()

        defOpts = {}

        # assign all the attribute of daOptoin to defOpts
        for key in daOption.__dir__():
            if "__" not in key:
                value = getattr(DAOPTION, key)
                defOpts[key] = [type(value), value]

        return defOpts

    def _initializeAdjVectors(self):
        """
        Initialize the adjoint vector dict

        Returns
        -------

        adjAdjVectors : dict
            A dict that contains adjoint vectors, stored in Petsc format
        """

        wSize = self.solver.getNLocalAdjointStates()

        objFuncDict = self.getOption("objFunc")

        adjVectors = {}
        for objFuncName in objFuncDict:
            if objFuncName in self.objFuncNames4Adj:
                psi = PETSc.Vec().create(PETSc.COMM_WORLD)
                psi.setSizes((wSize, PETSc.DECIDE), bsize=1)
                psi.setFromOptions()
                psi.zeroEntries()
                adjVectors[objFuncName] = psi

        return adjVectors

    def _initializeAdjTotalDeriv(self):
        """
        Initialize the adjoint total derivative dict
        NOTE: this function need to be called after initializing self.objFuncNames4Adj

        Returns
        -------

        adjTotalDeriv : dict
            An empty dict that contains total derivative of objective function with respect design variables
        """

        designVarDict = self.getOption("designVar")
        objFuncDict = self.getOption("objFunc")

        adjTotalDeriv = {}
        for objFuncName in objFuncDict:
            if objFuncName in self.objFuncNames4Adj:
                adjTotalDeriv[objFuncName] = {}
                for designVarName in designVarDict:
                    adjTotalDeriv[objFuncName][designVarName] = None

        return adjTotalDeriv

    def _initializeTimeAccurateAdjointVectors(self):
        """
        Initialize the dRdWTPsi vectors for time accurate adjoint.
        Here we need to initialize current time step and two previous
        time steps 0 and 00 for both state and residuals. This is
        because the backward ddt scheme depends on U, U0, and U00
        """
        if self.getOption("unsteadyAdjoint")["mode"] == "timeAccurateAdjoint":
            objFuncDict = self.getOption("objFunc")
            wSize = self.solver.getNLocalAdjointStates()
            self.dRdW0TPsi = {}
            self.dRdW00TPsi = {}
            self.dR0dW0TPsi = {}
            self.dR0dW00TPsi = {}
            self.dR00dW0TPsi = {}
            self.dR00dW00TPsi = {}
            for objFuncName in objFuncDict:
                if objFuncName in self.objFuncNames4Adj:
                    vecA = PETSc.Vec().create(PETSc.COMM_WORLD)
                    vecA.setSizes((wSize, PETSc.DECIDE), bsize=1)
                    vecA.setFromOptions()
                    vecA.zeroEntries()
                    self.dRdW0TPsi[objFuncName] = vecA

                    vecB = vecA.duplicate()
                    vecB.zeroEntries()
                    self.dRdW00TPsi[objFuncName] = vecB

                    vecC = vecA.duplicate()
                    vecC.zeroEntries()
                    self.dR0dW0TPsi[objFuncName] = vecC

                    vecD = vecA.duplicate()
                    vecD.zeroEntries()
                    self.dR0dW00TPsi[objFuncName] = vecD

                    vecE = vecA.duplicate()
                    vecE.zeroEntries()
                    self.dR00dW0TPsi[objFuncName] = vecE

                    vecF = vecA.duplicate()
                    vecF.zeroEntries()
                    self.dR00dW00TPsi[objFuncName] = vecF

    def zeroTimeAccurateAdjointVectors(self):
        if self.getOption("unsteadyAdjoint")["mode"] == "timeAccurateAdjoint":
            objFuncDict = self.getOption("objFunc")
            for objFuncName in objFuncDict:
                if objFuncName in self.objFuncNames4Adj:
                    self.dRdW0TPsi[objFuncName].zeroEntries()
                    self.dRdW00TPsi[objFuncName].zeroEntries()
                    self.dR0dW0TPsi[objFuncName].zeroEntries()
                    self.dR0dW00TPsi[objFuncName].zeroEntries()
                    self.dR00dW0TPsi[objFuncName].zeroEntries()
                    self.dR00dW00TPsi[objFuncName].zeroEntries()

    def _calcObjFuncNames4Adj(self):
        """
        Compute the objective function names for which we solve the adjoint equation

        Returns
        -------

        objFuncNames4Adj : list
            A list of objective function names we will solve the adjoint for
        """

        objFuncList = []
        objFuncDict = self.getOption("objFunc")
        for objFuncName in objFuncDict:
            objFuncSubDict = objFuncDict[objFuncName]
            for objFuncPart in objFuncSubDict:
                objFuncSubDictPart = objFuncSubDict[objFuncPart]
                if objFuncSubDictPart["addToAdjoint"] is True:
                    if objFuncName not in objFuncList:
                        objFuncList.append(objFuncName)
                elif objFuncSubDictPart["addToAdjoint"] is False:
                    pass
                else:
                    raise Error("addToAdjoint can be either True or False")
        return objFuncList

    def _checkOptions(self):
        """
        Check if the combination of options are valid.
        NOTE: we should add all possible checks here!
        """

        if not self.getOption("useAD")["mode"] in ["fd", "reverse", "forward"]:
            raise Error("useAD->mode only supports fd, reverse, or forward!")

        # check time accurate adjoint
        if self.getOption("unsteadyAdjoint")["mode"] == "timeAccurateAdjoint":
            if not self.getOption("useAD")["mode"] in ["forward", "reverse"]:
                raise Error("timeAccurateAdjoint only supports useAD->mode=forward|reverse")

        if "NONE" not in self.getOption("writeSensMap"):
            if not self.getOption("useAD")["mode"] in ["reverse"]:
                raise Error("writeSensMap is only compatible with useAD->mode=reverse")

        # check other combinations...

    def saveMultiPointField(self, indexMP):
        """
        Save the state variable vector to self.wVecMPList
        """

        Istart, Iend = self.wVec.getOwnershipRange()
        for i in range(Istart, Iend):
            self.wVecMPList[indexMP][i] = self.wVec[i]

        self.wVecMPList[indexMP].assemblyBegin()
        self.wVecMPList[indexMP].assemblyEnd()

        return

    def setMultiPointField(self, indexMP):
        """
        Set the state variable vector based on self.wVecMPList
        """

        Istart, Iend = self.wVec.getOwnershipRange()
        for i in range(Istart, Iend):
            self.wVec[i] = self.wVecMPList[indexMP][i]

        self.wVec.assemblyBegin()
        self.wVec.assemblyEnd()

        return

    def calcPrimalResidualStatistics(self, mode):
        if self.getOption("useAD")["mode"] in ["forward", "reverse"]:
            self.solverAD.calcPrimalResidualStatistics(mode.encode())
        else:
            self.solver.calcPrimalResidualStatistics(mode.encode())

    def setTimeInstanceField(self, instanceI):
        """
        Set the OpenFOAM state variables based on instance index
        """

        if self.getOption("useAD")["mode"] in ["forward", "reverse"]:
            solver = self.solverAD
        else:
            solver = self.solver

        solver.setTimeInstanceField(instanceI)
        # NOTE: we need to set the OF field to wVec vector here!
        # this is because we will assign self.wVec to the solveAdjoint function later
        solver.ofField2StateVec(self.wVec)

        return

    def initTimeInstanceMats(self):

        nLocalAdjointStates = self.solver.getNLocalAdjointStates()
        nLocalAdjointBoundaryStates = self.solver.getNLocalAdjointBoundaryStates()
        nTimeInstances = -99999
        adjMode = self.getOption("unsteadyAdjoint")["mode"]
        if adjMode == "hybridAdjoint" or adjMode == "timeAccurateAdjoint":
            nTimeInstances = self.getOption("unsteadyAdjoint")["nTimeInstances"]

        self.stateMat = PETSc.Mat().create(PETSc.COMM_WORLD)
        self.stateMat.setSizes(((nLocalAdjointStates, None), (None, nTimeInstances)))
        self.stateMat.setFromOptions()
        self.stateMat.setPreallocationNNZ((nTimeInstances, nTimeInstances))
        self.stateMat.setUp()

        self.stateBCMat = PETSc.Mat().create(PETSc.COMM_WORLD)
        self.stateBCMat.setSizes(((nLocalAdjointBoundaryStates, None), (None, nTimeInstances)))
        self.stateBCMat.setFromOptions()
        self.stateBCMat.setPreallocationNNZ((nTimeInstances, nTimeInstances))
        self.stateBCMat.setUp()

        self.timeVec = PETSc.Vec().createSeq(nTimeInstances, bsize=1, comm=PETSc.COMM_SELF)
        self.timeIdxVec = PETSc.Vec().createSeq(nTimeInstances, bsize=1, comm=PETSc.COMM_SELF)

    def setTimeInstanceVar(self, mode):

        if mode == "list2Mat":
            self.solver.setTimeInstanceVar(mode.encode(), self.stateMat, self.stateBCMat, self.timeVec, self.timeIdxVec)
        elif mode == "mat2List":
            if self.getOption("useAD")["mode"] in ["forward", "reverse"]:
                self.solverAD.setTimeInstanceVar(
                    mode.encode(), self.stateMat, self.stateBCMat, self.timeVec, self.timeIdxVec
                )
            else:
                self.solver.setTimeInstanceVar(
                    mode.encode(), self.stateMat, self.stateBCMat, self.timeVec, self.timeIdxVec
                )
        else:
            raise Error("mode can only be either mat2List or list2Mat!")

    def writeDesignVariable(self, fileName, xDV):
        """
        Write the design variable history to files in the json format
        """
        # Write the design variable history to files
        if self.comm.rank == 0:
            if self.nSolveAdjoints == 0:
                f = open(fileName, "w")
            else:
                f = open(fileName, "a")
            # write design variables
            f.write('\n"Optimization_Iteration_%03d":\n' % self.nSolveAdjoints)
            f.write("{\n")
            nDVNames = len(xDV)
            dvNameCounter = 0
            for dvName in sorted(xDV):
                f.write('    "%s": ' % dvName)
                try:
                    nDVs = len(xDV[dvName])
                    f.write("[ ")
                    for i in range(nDVs):
                        if i < nDVs - 1:
                            f.write("%20.15e, " % xDV[dvName][i])
                        else:
                            f.write("%20.15e " % xDV[dvName][i])
                    f.write("]")
                except Exception:
                    f.write(" %20.15e" % xDV[dvName])
                # check whether to add a comma
                dvNameCounter = dvNameCounter + 1
                if dvNameCounter < nDVNames:
                    f.write(",\n")
                else:
                    f.write("\n")
            f.write("},\n")
            f.close()

    def writeDeformedFFDs(self):
        """
        Write the deformed FFDs to the disk during optimization
        """
        if self.getOption("writeDeformedFFDs"):
            self.DVGeo.writeTecplot("deformedFFD_%03d.dat" % self.nSolveAdjoints)

    def writeTotalDeriv(self, fileName, sens, evalFuncs):
        """
        Write the total derivatives history to files in the json format
        This will only write total derivative for evalFuncs
        """
        # Write the sens history to files
        if self.comm.rank == 0:
            if self.nSolveAdjoints == 1:
                f = open(fileName, "w")
            else:
                f = open(fileName, "a")
            # write design variables
            f.write('\n"Optimization_Iteration_%03d":\n' % (self.nSolveAdjoints - 1))
            f.write("{\n")
            nFuncNames = len(evalFuncs)
            funcNameCounter = 0
            for funcName in sorted(evalFuncs):
                f.write('    "%s": \n    {\n' % funcName)
                nDVNames = len(sens[funcName])
                dvNameCounter = 0
                for dvName in sorted(sens[funcName]):
                    f.write('        "%s": ' % dvName)
                    try:
                        nDVs = len(sens[funcName][dvName])
                        f.write("[ ")
                        for i in range(nDVs):
                            if i < nDVs - 1:
                                f.write("%20.15e, " % sens[funcName][dvName][i])
                            else:
                                f.write("%20.15e " % sens[funcName][dvName][i])
                        f.write("]")
                    except Exception:
                        f.write(" %20.15e" % sens[funcName][dvName])
                    # check whether to add a comma
                    dvNameCounter = dvNameCounter + 1
                    if dvNameCounter < nDVNames:
                        f.write(",\n")
                    else:
                        f.write("\n")
                f.write("    }")
                # check whether to add a comma
                funcNameCounter = funcNameCounter + 1
                if funcNameCounter < nFuncNames:
                    f.write(",\n")
                else:
                    f.write("\n")
            f.write("},\n")
            f.close()

    def getTimeInstanceObjFunc(self, instanceI, objFuncName):
        """
        Return the value of objective function at the given time instance and name
        """

        return self.solver.getTimeInstanceObjFunc(instanceI, objFuncName.encode())

    def getForwardADDerivVal(self, objFuncName):
        """
        Return the derivative value computed by forward mode AD primal solution
        """
        return self.solverAD.getForwardADDerivVal(objFuncName.encode())

    def evalFunctions(self, funcs, evalFuncs=None, ignoreMissing=False):
        """
        Evaluate the desired functions given in iterable object,
        'evalFuncs' and add them to the dictionary 'funcs'. The keys
        in the funcs dictionary will be have an _<ap.name> appended to
        them. Additionally, information regarding whether or not the
        last analysis with the solvePrimal was successful is
        included. This information is included as "funcs['fail']". If
        the 'fail' entry already exits in the dictionary the following
        operation is performed:

        funcs['fail'] = funcs['fail'] or <did this problem fail>

        In other words, if any one problem fails, the funcs['fail']
        entry will be False. This information can then be used
        directly in the pyOptSparse.

        Parameters
        ----------
        funcs : dict
            Dictionary into which the functions are saved.

        evalFuncs : iterable object containing strings
          If not None, use these functions to evaluate.

        ignoreMissing : bool
            Flag to suppress checking for a valid function. Please use
            this option with caution.

        Examples
        --------
        >>> funcs = {}
        >>> CFDsolver()
        >>> CFDsolver.evalFunctions(funcs, ['CD', 'CL'])
        >>> funcs
        >>> # Result will look like:
        >>> # {'CD':0.501, 'CL':0.02750}
        """

        for funcName in evalFuncs:
            if self.primalFail:
                if len(self.objFuncValuePrevIter) == 0:
                    raise Error("Primal solution failed for the baseline design!")
                else:
                    # do not call self.solver.getObjFuncValue because they can be nonphysical,
                    # assign funcs based on self.objFuncValuePrevIter instead
                    funcs[funcName] = self.objFuncValuePrevIter[funcName]
            else:
                # call self.solver.getObjFuncValue to get the objFuncValue from
                # the DASolver
                objFuncValue = self.solver.getObjFuncValue(funcName.encode())
                funcs[funcName] = objFuncValue
                # assign the objFuncValuePrevIter
                self.objFuncValuePrevIter[funcName] = funcs[funcName]

        if self.primalFail:
            funcs["fail"] = True
        else:
            funcs["fail"] = False

        return

    def evalFunctionsSens(self, funcsSens, evalFuncs=None):
        """
        Evaluate the sensitivity of the desired functions given in
        iterable object,'evalFuncs' and add them to the dictionary
        'funcSens'.

        Parameters
        ----------
        funcSens : dict
        Dictionary into which the function derivatives are saved.

        evalFuncs : iterable object containing strings
            The functions the user wants the derivatives of

        Examples
        --------
        >>> funcSens = {}
        >>> CFDsolver.evalFunctionsSens(funcSens, ['CD', 'CL'])
        """

        if self.DVGeo is None:
            raise Error("DVGeo not set!")

        dvs = self.DVGeo.getValues()

        for funcName in evalFuncs:
            funcsSens[funcName] = {}
            for dvName in dvs:
                nDVs = len(dvs[dvName])
                funcsSens[funcName][dvName] = np.zeros(nDVs, self.dtype)
                for i in range(nDVs):
                    funcsSens[funcName][dvName][i] = self.adjTotalDeriv[funcName][dvName][i]

        if self.adjointFail:
            funcsSens["fail"] = True
        else:
            funcsSens["fail"] = False

        return

    def setDVGeo(self, DVGeo):
        """
        Set the DVGeometry object that will manipulate 'geometry' in
        this object. Note that <SOLVER> does not **strictly** need a
        DVGeometry object, but if optimization with geometric
        changes is desired, then it is required.
        Parameters
        ----------
        dvGeo : A DVGeometry object.
            Object responsible for manipulating the constraints that
            this object is responsible for.
        Examples
        --------
        >>> CFDsolver = <SOLVER>(comm=comm, options=CFDoptions)
        >>> CFDsolver.setDVGeo(DVGeo)
        """

        self.DVGeo = DVGeo

    def addFamilyGroup(self, groupName, families):
        """
        Add a custom grouping of families called groupName. The groupName
        must be distinct from the existing families. All families must
        in the 'families' list must be present in the mesh file.
        Parameters
        ----------
        groupName : str
            User-supplied custom name for the family groupings
        families : list
            List of string. Family names to combine into the family group
        """

        # Do some error checking
        if groupName in self.families:
            raise Error(
                "The specified groupName '%s' already exists in the mesh file or has already been added." % groupName
            )

        # We can actually allow for nested groups. That is, an entry
        # in families may already be a group added in a previous call.
        indices = []
        for fam in families:
            if fam not in self.families:
                raise Error(
                    "The specified family '%s' for group '%s', does "
                    "not exist in the mesh file or has "
                    "not already been added. The current list of "
                    "families (original and grouped) is: %s" % (fam, groupName, repr(self.families.keys()))
                )

            indices.extend(self.families[fam])

        # It is very important that the list of families is sorted
        # because in fortran we always use a binary search to check if
        # a famID is in the list.
        self.families[groupName] = sorted(np.unique(indices))

    def setMesh(self, mesh):
        """
        Set the mesh object to the aero_solver to do geometric deformations
        Parameters
        ----------
        mesh : MBMesh or USMesh object
            The mesh object for doing the warping
        """

        # Store a reference to the mesh
        self.mesh = mesh

        # Setup External Warping with volume indices
        meshInd = self.getSolverMeshIndices()
        self.mesh.setExternalMeshIndices(meshInd)

        # Set the surface the user has supplied:
        conn, faceSizes = self.getSurfaceConnectivity(self.meshFamilyGroup)
        pts = self.getSurfaceCoordinates(self.meshFamilyGroup)
        self.mesh.setSurfaceDefinition(pts, conn, faceSizes)

    def setEvalFuncs(self, evalFuncs):
        objFuncs = self.getOption("objFunc")
        for funcName in objFuncs:
            for funcPart in objFuncs[funcName]:
                if objFuncs[funcName][funcPart]["addToAdjoint"] is True:
                    if funcName not in evalFuncs:
                        evalFuncs.append(funcName)
        return

    def getSurfaceConnectivity(self, groupName=None):
        """
        Return the connectivity of the coordinates at which the forces (or tractions) are
        defined. This is the complement of getForces() which returns
        the forces at the locations returned in this routine.

        Parameters
        ----------
        groupName : str
            Group identifier to get only forces cooresponding to the
            desired group. The group must be a family or a user-supplied
            group of families. The default is None which corresponds to
            all wall-type surfaces.
        """

        if groupName is None:
            groupName = self.allWallsGroup

        # loop over the families in this group and populate the connectivity
        famInd = self.families[groupName]
        conn = []
        faceSizes = []

        pointOffset = 0
        for Ind in famInd:
            # select the face from the basic families
            name = self.basicFamilies[Ind]

            # get the size of this
            bc = self.boundaries[name]
            nPts = len(bc["indicesRed"])

            # get the number of reduced faces associated with this boundary
            nFace = len(bc["facesRed"])

            # check that this isn't an empty boundary
            if nFace > 0:
                # loop over the faces and add them to the connectivity and faceSizes array
                for iFace in range(nFace):
                    face = copy.copy(bc["facesRed"][iFace])
                    for i in range(len(face)):
                        face[i] += pointOffset
                    conn.extend(face)
                    faceSizes.append(len(face))

                pointOffset += nPts

        return conn, faceSizes

    def getTriangulatedMeshSurface(self, groupName=None, **kwargs):
        """
        This function returns a trianguled verision of the surface
        mesh on all processors. The intent is to use this for doing
        constraints in DVConstraints.
        Returns
        -------
        surf : list
           List of points and vectors describing the surface. This may
           be passed directly to DVConstraint setSurface() function.
        """

        if groupName is None:
            groupName = self.allWallsGroup

        # Obtain the points and connectivity for the specified
        # groupName
        pts = self.comm.allgather(self.getSurfaceCoordinates(groupName, **kwargs))
        conn, faceSizes = self.getSurfaceConnectivity(groupName)
        conn = np.array(conn).flatten()
        conn = self.comm.allgather(conn)
        faceSizes = self.comm.allgather(faceSizes)

        # Triangle info...point and two vectors
        p0 = []
        v1 = []
        v2 = []

        # loop over the faces
        for iProc in range(len(faceSizes)):

            connCounter = 0
            for iFace in range(len(faceSizes[iProc])):
                # Get the number of nodes on this face
                faceSize = faceSizes[iProc][iFace]
                faceNodes = conn[iProc][connCounter : connCounter + faceSize]

                # Start by getting the centerpoint
                ptSum = [0, 0, 0]
                for i in range(faceSize):
                    # idx = ptCounter+i
                    idx = faceNodes[i]
                    ptSum += pts[iProc][idx]

                avgPt = ptSum / faceSize

                # Now go around the face and add a triangle for each adjacent pair
                # of points. This assumes an ordered connectivity from the
                # meshwarping
                for i in range(faceSize):
                    idx = faceNodes[i]
                    p0.append(avgPt)
                    v1.append(pts[iProc][idx] - avgPt)
                    if i < (faceSize - 1):
                        idxp1 = faceNodes[i + 1]
                        v2.append(pts[iProc][idxp1] - avgPt)
                    else:
                        # wrap back to the first point for the last element
                        idx0 = faceNodes[0]
                        v2.append(pts[iProc][idx0] - avgPt)

                # Now increment the connectivity
                connCounter += faceSize

        return [p0, v1, v2]

    def printFamilyList(self):
        """
        Print a nicely formatted dictionary of the family names
        """
        Info(self.families)

    def setDesignVars(self, x):
        """
        Set the internal design variables.
        At the moment we don't have any internal DVs to set.
        """
        pass

        return

    def _initializeOptions(self, options):
        """
        Initialize the options passed into pyDAFoam

        Parameters
        ----------

        options : dictionary
            The list of options to use with pyDAFoam.
        """

        # If 'options' is None raise an error
        if options is None:
            raise Error("The 'options' keyword argument must be passed pyDAFoam.")

        # set immutable options that users should not change during the optimization
        self.imOptions = self._getImmutableOptions()

        # Load all the option information:
        self.defaultOptions = self._getDefOptions()

        # Set options based on defaultOptions
        # we basically overwrite defaultOptions with the given options
        # first assign self.defaultOptions to self.options
        self.options = OrderedDict()
        for key in self.defaultOptions:
            if len(self.defaultOptions[key]) != 2:
                raise Error(
                    "key %s has wrong format! \
                    Example: {'iters' : [int, 1]}"
                    % key
                )
            self.options[key] = self.defaultOptions[key]
        # now set options to self.options
        for key in options:
            self.setOption(key, options[key])

        return

    def _initializeComm(self, comm):
        """
        Initialize MPI COMM and setup parallel flags
        """

        # Set the MPI Communicators and associated info
        if comm is None:
            comm = MPI.COMM_WORLD
        self.comm = comm

        # Check whether we are running in parallel
        nProc = self.comm.size
        self.parallel = False
        if nProc > 1:
            self.parallel = True

        # Save the rank and number of processors
        self.rank = self.comm.rank
        self.nProcs = self.comm.size

        # Setup the parallel flag for OpenFOAM executives
        self.parallelFlag = ""
        if self.parallel:
            self.parallelFlag = "-parallel"

        return

    def _writeOFCaseFiles(self):

        return

    def writeFieldSensitivityMap(self, objFuncName, designVarName, solutionTime, fieldType, sensVec):
        """
        Save the field sensitivity dObjFunc/dDesignVar map to disk.

        Parameters
        ----------

        objFuncName : str
            Name of the objective function
        designVarName : str
            Name of the design variable
        solutionTime : float
            The solution time where the sensitivity will be save
        fieldType : str
            The type of the field, either scalar or vector
        sensVec : petsc vec
            The Petsc vector that contains the sensitivity
        """

        workingDir = os.getcwd()
        if self.parallel:
            sensDir = "processor%d/%.8f/" % (self.rank, solutionTime)
        else:
            sensDir = "%.8f/" % solutionTime

        sensDir = os.path.join(workingDir, sensDir)

        sensList = []
        Istart, Iend = sensVec.getOwnershipRange()
        for idxI in range(Istart, Iend):
            sensList.append(sensVec[idxI])

        # write sens
        if not os.path.isfile(os.path.join(sensDir, "sens_%s_%s" % (objFuncName, designVarName))):
            fSens = open(os.path.join(sensDir, "sens_%s_%s" % (objFuncName, designVarName)), "w")
            if fieldType == "scalar":
                self._writeOpenFoamHeader(fSens, "volScalarField", sensDir, "sens_%s_%s" % (objFuncName, designVarName))
                fSens.write("dimensions      [0 0 0 0 0 0 0];\n")
                fSens.write("internalField   nonuniform List<scalar>\n")
                fSens.write("%d\n" % len(sensList))
                fSens.write("(\n")
                for i in range(len(sensList)):
                    fSens.write("%g\n" % sensList[i])
                fSens.write(")\n")
                fSens.write(";\n")
            elif fieldType == "vector":
                self._writeOpenFoamHeader(fSens, "volVectorField", sensDir, "sens_%s_%s" % (objFuncName, designVarName))
                fSens.write("dimensions      [0 0 0 0 0 0 0];\n")
                fSens.write("internalField   nonuniform List<vector>\n")
                fSens.write("%d\n" % len(sensList) / 3)
                fSens.write("(\n")
                counterI = 0
                for i in range(len(sensList) / 3):
                    fSens.write("(")
                    for j in range(3):
                        fSens.write("%g " % sensList[counterI])
                        counterI = counterI + 1
                    fSens.write(")\n")
                fSens.write(")\n")
                fSens.write(";\n")
            else:
                raise Error("fieldType %s not valid! Options are: scalar or vector" % fieldType)

            fSens.write("boundaryField\n")
            fSens.write("{\n")
            fSens.write('    "(.*)"\n')
            fSens.write("    {\n")
            fSens.write("        type  zeroGradient;\n")
            fSens.write("    }\n")
            fSens.write("}\n")
            fSens.close()

    def writeSurfaceSensitivityMap(self, objFuncName, designVarName, solutionTime):
        """
        Save the sensitivity dObjFunc/dXs map to disk. where Xs is the wall surface mesh coordinate

        Parameters
        ----------

        objFuncName : str
            Name of the objective function
        designVarName : str
            Name of the design variable
        solutionTime : float
            The solution time where the sensitivity will be save
        """

        dFdXs = self.mesh.getdXs()
        dFdXs = self.mapVector(dFdXs, self.meshFamilyGroup, self.allWallsGroup)

        pts = self.getSurfaceCoordinates(self.allWallsGroup)
        conn, faceSizes = self.getSurfaceConnectivity(self.allWallsGroup)
        conn = np.array(conn).flatten()

        workingDir = os.getcwd()
        if self.parallel:
            meshDir = "processor%d/%.11f/polyMesh/" % (self.rank, solutionTime)
            sensDir = "processor%d/%.11f/" % (self.rank, solutionTime)
        else:
            meshDir = "%.11f/polyMesh/" % solutionTime
            sensDir = "%.11f/" % solutionTime

        meshDir = os.path.join(workingDir, meshDir)
        sensDir = os.path.join(workingDir, sensDir)

        if not os.path.isdir(sensDir):
            try:
                os.mkdir(sensDir)
            except Exception:
                raise Error("Can not make a directory at %s" % sensDir)
        if not os.path.isdir(meshDir):
            try:
                os.mkdir(meshDir)
            except Exception:
                raise Error("Can not make a directory at %s" % meshDir)

        # write points
        if not os.path.isfile(os.path.join(meshDir, "points")):
            fPoints = open(os.path.join(meshDir, "points"), "w")
            self._writeOpenFoamHeader(fPoints, "dictionary", meshDir, "points")
            fPoints.write("%d\n" % len(pts))
            fPoints.write("(\n")
            for i in range(len(pts)):
                fPoints.write("(%g %g %g)\n" % (float(pts[i][0]), float(pts[i][1]), float(pts[i][2])))
            fPoints.write(")\n")
            fPoints.close()

        # write faces
        if not os.path.isfile(os.path.join(meshDir, "faces")):
            fFaces = open(os.path.join(meshDir, "faces"), "w")
            self._writeOpenFoamHeader(fFaces, "dictionary", meshDir, "faces")
            counterI = 0
            fFaces.write("%d\n" % len(faceSizes))
            fFaces.write("(\n")
            for i in range(len(faceSizes)):
                fFaces.write("%d(" % faceSizes[i])
                for j in range(faceSizes[i]):
                    fFaces.write(" %d " % conn[counterI])
                    counterI += 1
                fFaces.write(")\n")
            fFaces.write(")\n")
            fFaces.close()

        # write owner
        if not os.path.isfile(os.path.join(meshDir, "owner")):
            fOwner = open(os.path.join(meshDir, "owner"), "w")
            self._writeOpenFoamHeader(fOwner, "dictionary", meshDir, "owner")
            fOwner.write("%d\n" % len(faceSizes))
            fOwner.write("(\n")
            for i in range(len(faceSizes)):
                fOwner.write("0\n")
            fOwner.write(")\n")
            fOwner.close()

        # write neighbour
        if not os.path.isfile(os.path.join(meshDir, "neighbour")):
            fNeighbour = open(os.path.join(meshDir, "neighbour"), "w")
            self._writeOpenFoamHeader(fNeighbour, "dictionary", meshDir, "neighbour")
            fNeighbour.write("%d\n" % len(faceSizes))
            fNeighbour.write("(\n")
            for i in range(len(faceSizes)):
                fNeighbour.write("0\n")
            fNeighbour.write(")\n")
            fNeighbour.close()

        # write boundary
        if not os.path.isfile(os.path.join(meshDir, "boundary")):
            fBoundary = open(os.path.join(meshDir, "boundary"), "w")
            self._writeOpenFoamHeader(fBoundary, "dictionary", meshDir, "boundary")
            fBoundary.write("1\n")
            fBoundary.write("(\n")
            fBoundary.write("    allWalls\n")
            fBoundary.write("    {\n")
            fBoundary.write("        type       wall;\n")
            fBoundary.write("        nFaces     %d;\n" % len(faceSizes))
            fBoundary.write("        startFace  0;\n")
            fBoundary.write("    }\n")
            fBoundary.write(")\n")
            fBoundary.close()

        # write sens
        if not os.path.isfile(os.path.join(sensDir, "sens_%s_%s" % (objFuncName, designVarName))):
            fSens = open(os.path.join(sensDir, "sens_%s_%s" % (objFuncName, designVarName)), "w")
            self._writeOpenFoamHeader(fSens, "volVectorField", sensDir, "sens_%s_%s" % (objFuncName, designVarName))
            fSens.write("dimensions      [0 0 0 0 0 0 0];\n")
            fSens.write("internalField   uniform (0 0 0);\n")

            counterI = 0
            fSens.write("boundaryField\n")
            fSens.write("{\n")
            fSens.write("    allWalls\n")
            fSens.write("    {\n")
            fSens.write("        type  wall;\n")
            fSens.write("        value nonuniform List<vector>\n")
            fSens.write("%d\n" % len(faceSizes))
            fSens.write("(\n")
            counterI = 0
            for i in range(len(faceSizes)):
                sensXMean = 0.0
                sensYMean = 0.0
                sensZMean = 0.0
                for j in range(faceSizes[i]):
                    idxI = conn[counterI]
                    sensXMean += dFdXs[idxI][0]
                    sensYMean += dFdXs[idxI][1]
                    sensZMean += dFdXs[idxI][2]
                    counterI += 1
                sensXMean /= faceSizes[i]
                sensYMean /= faceSizes[i]
                sensZMean /= faceSizes[i]
                fSens.write("(%f %f %f)\n" % (sensXMean, sensYMean, sensZMean))
            fSens.write(")\n")
            fSens.write(";\n")
            fSens.write("    }\n")
            fSens.write("}\n")
            fSens.close()

    def writePetscVecMat(self, name, vecMat, mode="Binary"):
        """
        Write Petsc vectors or matrices
        """

        Info("Saving %s to disk...." % name)
        if mode == "ASCII":
            viewer = PETSc.Viewer().createASCII(name + ".dat", mode="w", comm=PETSc.COMM_WORLD)
            viewer.pushFormat(1)
            viewer(vecMat)
        elif mode == "Binary":
            viewer = PETSc.Viewer().createBinary(name + ".bin", mode="w", comm=PETSc.COMM_WORLD)
            viewer(vecMat)
        else:
            raise Error("mode not valid! Options are: ASCII or Binary")

    def readPetscVecMat(self, name, vecMat):
        """
        Read Petsc vectors or matrices
        """

        Info("Reading %s from disk...." % name)
        viewer = PETSc.Viewer().createBinary(name + ".bin", comm=PETSc.COMM_WORLD)
        vecMat.load(viewer)

    def solvePrimal(self):
        """
        Run primal solver to compute state variables and objectives

        Input:
        ------
        xvVec: vector that contains all the mesh point coordinates

        Output:
        -------
        wVec: vector that contains all the state variables

        self.primalFail: if the primal solution fails, assigns 1, otherwise 0
        """

        Info("Running Primal Solver %03d" % self.nSolvePrimals)

        self.deletePrevPrimalSolTime()

        self.primalFail = 0
        if self.getOption("useAD")["mode"] == "forward":
            self.primalFail = self.solverAD.solvePrimal(self.xvVec, self.wVec)
        else:
            self.primalFail = self.solver.solvePrimal(self.xvVec, self.wVec)

        self.nSolvePrimals += 1

        return

    def solveAdjoint(self):
        """
        Run adjoint solver to compute the adjoint vector psiVec

        Input:
        ------
        xvVec: vector that contains all the mesh point coordinates

        wVec: vector that contains all the state variables

        Output:
        -------
        self.adjTotalDeriv: the dict contains all the total derivative vectors

        self.adjointFail: if the adjoint solution fails, assigns 1, otherwise 0
        """

        # save the point vector and state vector to disk
        """
        Info("Saving the xvVec and wVec vectors to disk....")
        self.comm.Barrier()
        viewerXv = PETSc.Viewer().createBinary("xvVec_%03d.bin" % self.nSolveAdjoints, mode="w", comm=PETSc.COMM_WORLD)
        viewerXv(self.xvVec)
        viewerW = PETSc.Viewer().createBinary("wVec_%03d.bin" % self.nSolveAdjoints, mode="w", comm=PETSc.COMM_WORLD)
        viewerW(self.wVec)
        """

        if self.getOption("useAD")["mode"] == "forward":
            raise Error("solveAdjoint only supports useAD->mode=reverse|fd")

        solutionTime = self.renameSolution(self.nSolveAdjoints)

        Info("Running adjoint Solver %03d" % self.nSolveAdjoints)

        self.setOption("runStatus", "solveAdjoint")
        self.updateDAOption()

        if self.getOption("multiPoint"):
            self.solver.updateOFField(self.wVec)
            if self.getOption("useAD")["mode"] == "reverse":
                self.solverAD.updateOFField(self.wVec)

        self.adjointFail = 0

        # calculate dRdWT
        if self.getOption("useAD")["mode"] == "fd":
            dRdWT = PETSc.Mat().create(PETSc.COMM_WORLD)
            self.solver.calcdRdWT(self.xvVec, self.wVec, 0, dRdWT)
        elif self.getOption("useAD")["mode"] == "reverse":
            self.solverAD.initializedRdWTMatrixFree(self.xvVec, self.wVec)

        # calculate dRdWTPC
        adjPCLag = self.getOption("adjPCLag")
        if self.nSolveAdjoints == 0 or self.nSolveAdjoints % adjPCLag == 0:
            self.dRdWTPC = PETSc.Mat().create(PETSc.COMM_WORLD)
            self.solver.calcdRdWT(self.xvVec, self.wVec, 1, self.dRdWTPC)

        # Initialize the KSP object
        ksp = PETSc.KSP().create(PETSc.COMM_WORLD)
        if self.getOption("useAD")["mode"] == "fd":
            self.solver.createMLRKSP(dRdWT, self.dRdWTPC, ksp)
        elif self.getOption("useAD")["mode"] == "reverse":
            self.solverAD.createMLRKSPMatrixFree(self.dRdWTPC, ksp)

        # loop over all objFunc, calculate dFdW, and solve the adjoint
        objFuncDict = self.getOption("objFunc")
        wSize = self.solver.getNLocalAdjointStates()
        for objFuncName in objFuncDict:
            if objFuncName in self.objFuncNames4Adj:
                dFdW = PETSc.Vec().create(PETSc.COMM_WORLD)
                dFdW.setSizes((wSize, PETSc.DECIDE), bsize=1)
                dFdW.setFromOptions()
                if self.getOption("useAD")["mode"] == "fd":
                    self.solver.calcdFdW(self.xvVec, self.wVec, objFuncName.encode(), dFdW)
                elif self.getOption("useAD")["mode"] == "reverse":
                    self.solverAD.calcdFdWAD(self.xvVec, self.wVec, objFuncName.encode(), dFdW)

                # if it is time accurate adjoint, add extra terms for dFdW
                if self.getOption("unsteadyAdjoint")["mode"] == "timeAccurateAdjoint":
                    # first copy the vectors from previous residual time step level
                    self.dR0dW0TPsi[objFuncName].copy(self.dR00dW0TPsi[objFuncName])
                    self.dR0dW00TPsi[objFuncName].copy(self.dR00dW00TPsi[objFuncName])
                    self.dRdW0TPsi[objFuncName].copy(self.dR0dW0TPsi[objFuncName])
                    self.dRdW00TPsi[objFuncName].copy(self.dR0dW00TPsi[objFuncName])
                    dFdW.axpy(-1.0, self.dR0dW0TPsi[objFuncName])
                    dFdW.axpy(-1.0, self.dR00dW00TPsi[objFuncName])

                # Initialize the adjoint vector psi and solve for it
                if self.getOption("useAD")["mode"] == "fd":
                    self.adjointFail = self.solver.solveLinearEqn(ksp, dFdW, self.adjVectors[objFuncName])
                elif self.getOption("useAD")["mode"] == "reverse":
                    self.adjointFail = self.solverAD.solveLinearEqn(ksp, dFdW, self.adjVectors[objFuncName])

                if self.getOption("unsteadyAdjoint")["mode"] == "timeAccurateAdjoint":
                    self.solverAD.calcdRdWOldTPsiAD(1, self.adjVectors[objFuncName], self.dRdW0TPsi[objFuncName])
                    self.solverAD.calcdRdWOldTPsiAD(2, self.adjVectors[objFuncName], self.dRdW00TPsi[objFuncName])

                dFdW.destroy()

        ksp.destroy()
        if self.getOption("useAD")["mode"] == "fd":
            dRdWT.destroy()
        elif self.getOption("useAD")["mode"] == "reverse":
            self.solverAD.destroydRdWTMatrixFree()
        # we destroy dRdWTPC only when we need to recompute it next time
        # see the bottom of this function

        # ************ Now compute the total derivatives **********************
        Info("Computing total derivatives....")

        designVarDict = self.getOption("designVar")
        for designVarName in designVarDict:
            Info("Computing total derivatives for %s" % designVarName)
            ###################### BC: boundary condition as design variable ###################
            if designVarDict[designVarName]["designVarType"] == "BC":
                if self.getOption("useAD")["mode"] == "fd":
                    nDVs = 1
                    # calculate dRdBC
                    dRdBC = PETSc.Mat().create(PETSc.COMM_WORLD)
                    self.solver.calcdRdBC(self.xvVec, self.wVec, designVarName.encode(), dRdBC)
                    # loop over all objectives
                    for objFuncName in objFuncDict:
                        if objFuncName in self.objFuncNames4Adj:
                            # calculate dFdBC
                            dFdBC = PETSc.Vec().create(PETSc.COMM_WORLD)
                            dFdBC.setSizes((PETSc.DECIDE, nDVs), bsize=1)
                            dFdBC.setFromOptions()
                            self.solver.calcdFdBC(
                                self.xvVec, self.wVec, objFuncName.encode(), designVarName.encode(), dFdBC
                            )
                            # call the total deriv
                            totalDeriv = PETSc.Vec().create(PETSc.COMM_WORLD)
                            totalDeriv.setSizes((PETSc.DECIDE, nDVs), bsize=1)
                            totalDeriv.setFromOptions()
                            self.calcTotalDeriv(dRdBC, dFdBC, self.adjVectors[objFuncName], totalDeriv)
                            # assign the total derivative to self.adjTotalDeriv
                            self.adjTotalDeriv[objFuncName][designVarName] = np.zeros(nDVs, self.dtype)
                            # we need to convert the parallel vec to seq vec
                            totalDerivSeq = PETSc.Vec().createSeq(nDVs, bsize=1, comm=PETSc.COMM_SELF)
                            self.solver.convertMPIVec2SeqVec(totalDeriv, totalDerivSeq)
                            for i in range(nDVs):
                                self.adjTotalDeriv[objFuncName][designVarName][i] = totalDerivSeq[i]

                            totalDeriv.destroy()
                            totalDerivSeq.destroy()
                            dFdBC.destroy()
                    dRdBC.destroy()
                elif self.getOption("useAD")["mode"] == "reverse":
                    nDVs = 1
                    # loop over all objectives
                    for objFuncName in objFuncDict:
                        if objFuncName in self.objFuncNames4Adj:
                            # calculate dFdBC
                            dFdBC = PETSc.Vec().create(PETSc.COMM_WORLD)
                            dFdBC.setSizes((PETSc.DECIDE, nDVs), bsize=1)
                            dFdBC.setFromOptions()
                            dFdBC.zeroEntries()  # dFdBC assumes to be zero
                            # Calculate dRBCT^Psi
                            totalDeriv = PETSc.Vec().create(PETSc.COMM_WORLD)
                            totalDeriv.setSizes((PETSc.DECIDE, nDVs), bsize=1)
                            totalDeriv.setFromOptions()
                            self.solverAD.calcdRdBCTPsiAD(
                                self.xvVec, self.wVec, self.adjVectors[objFuncName], designVarName.encode(), totalDeriv
                            )
                            # totalDeriv = dFdBC - dRdBCT*psi
                            totalDeriv.scale(-1.0)
                            totalDeriv.axpy(1.0, dFdBC)
                            # assign the total derivative to self.adjTotalDeriv
                            self.adjTotalDeriv[objFuncName][designVarName] = np.zeros(nDVs, self.dtype)
                            # we need to convert the parallel vec to seq vec
                            totalDerivSeq = PETSc.Vec().createSeq(nDVs, bsize=1, comm=PETSc.COMM_SELF)
                            self.solver.convertMPIVec2SeqVec(totalDeriv, totalDerivSeq)
                            for i in range(nDVs):
                                self.adjTotalDeriv[objFuncName][designVarName][i] = totalDerivSeq[i]

                            totalDeriv.destroy()
                            totalDerivSeq.destroy()
                            dFdBC.destroy()
            ###################### AOA: angle of attack as design variable ###################
            elif designVarDict[designVarName]["designVarType"] == "AOA":
                if self.getOption("useAD")["mode"] == "fd":
                    nDVs = 1
                    # calculate dRdAOA
                    dRdAOA = PETSc.Mat().create(PETSc.COMM_WORLD)
                    self.solver.calcdRdAOA(self.xvVec, self.wVec, designVarName.encode(), dRdAOA)
                    # loop over all objectives
                    for objFuncName in objFuncDict:
                        if objFuncName in self.objFuncNames4Adj:
                            # calculate dFdAOA
                            dFdAOA = PETSc.Vec().create(PETSc.COMM_WORLD)
                            dFdAOA.setSizes((PETSc.DECIDE, nDVs), bsize=1)
                            dFdAOA.setFromOptions()
                            self.solver.calcdFdAOA(
                                self.xvVec, self.wVec, objFuncName.encode(), designVarName.encode(), dFdAOA
                            )
                            # call the total deriv
                            totalDeriv = PETSc.Vec().create(PETSc.COMM_WORLD)
                            totalDeriv.setSizes((PETSc.DECIDE, nDVs), bsize=1)
                            totalDeriv.setFromOptions()
                            self.calcTotalDeriv(dRdAOA, dFdAOA, self.adjVectors[objFuncName], totalDeriv)
                            # assign the total derivative to self.adjTotalDeriv
                            self.adjTotalDeriv[objFuncName][designVarName] = np.zeros(nDVs, self.dtype)
                            # we need to convert the parallel vec to seq vec
                            totalDerivSeq = PETSc.Vec().createSeq(nDVs, bsize=1, comm=PETSc.COMM_SELF)
                            self.solver.convertMPIVec2SeqVec(totalDeriv, totalDerivSeq)
                            for i in range(nDVs):
                                self.adjTotalDeriv[objFuncName][designVarName][i] = totalDerivSeq[i]

                            totalDeriv.destroy()
                            totalDerivSeq.destroy()
                            dFdAOA.destroy()
                    dRdAOA.destroy()
                elif self.getOption("useAD")["mode"] == "reverse":
                    nDVs = 1
                    # loop over all objectives
                    for objFuncName in objFuncDict:
                        if objFuncName in self.objFuncNames4Adj:
                            # calculate dFdAOA
                            dFdAOA = PETSc.Vec().create(PETSc.COMM_WORLD)
                            dFdAOA.setSizes((PETSc.DECIDE, nDVs), bsize=1)
                            dFdAOA.setFromOptions()
                            self.calcdFdAOAAnalytical(objFuncName, dFdAOA)
                            # Calculate dRAOAT^Psi
                            totalDeriv = PETSc.Vec().create(PETSc.COMM_WORLD)
                            totalDeriv.setSizes((PETSc.DECIDE, nDVs), bsize=1)
                            totalDeriv.setFromOptions()
                            self.solverAD.calcdRdAOATPsiAD(
                                self.xvVec, self.wVec, self.adjVectors[objFuncName], designVarName.encode(), totalDeriv
                            )
                            # totalDeriv = dFdAOA - dRdAOAT*psi
                            totalDeriv.scale(-1.0)
                            totalDeriv.axpy(1.0, dFdAOA)
                            # assign the total derivative to self.adjTotalDeriv
                            self.adjTotalDeriv[objFuncName][designVarName] = np.zeros(nDVs, self.dtype)
                            # we need to convert the parallel vec to seq vec
                            totalDerivSeq = PETSc.Vec().createSeq(nDVs, bsize=1, comm=PETSc.COMM_SELF)
                            self.solver.convertMPIVec2SeqVec(totalDeriv, totalDerivSeq)
                            for i in range(nDVs):
                                self.adjTotalDeriv[objFuncName][designVarName][i] = totalDerivSeq[i]

                            totalDeriv.destroy()
                            totalDerivSeq.destroy()
                            dFdAOA.destroy()
            ################### FFD: FFD points as design variable ###################
            elif designVarDict[designVarName]["designVarType"] == "FFD":
                if self.getOption("useAD")["mode"] == "fd":
                    nDVs = self.setdXvdFFDMat(designVarName)
                    # calculate dRdFFD
                    dRdFFD = PETSc.Mat().create(PETSc.COMM_WORLD)
                    self.solver.calcdRdFFD(self.xvVec, self.wVec, designVarName.encode(), dRdFFD)
                    # loop over all objectives
                    for objFuncName in objFuncDict:
                        if objFuncName in self.objFuncNames4Adj:
                            # calculate dFdFFD
                            dFdFFD = PETSc.Vec().create(PETSc.COMM_WORLD)
                            dFdFFD.setSizes((PETSc.DECIDE, nDVs), bsize=1)
                            dFdFFD.setFromOptions()
                            self.solver.calcdFdFFD(
                                self.xvVec, self.wVec, objFuncName.encode(), designVarName.encode(), dFdFFD
                            )
                            # call the total deriv
                            totalDeriv = PETSc.Vec().create(PETSc.COMM_WORLD)
                            totalDeriv.setSizes((PETSc.DECIDE, nDVs), bsize=1)
                            totalDeriv.setFromOptions()
                            self.calcTotalDeriv(dRdFFD, dFdFFD, self.adjVectors[objFuncName], totalDeriv)
                            # assign the total derivative to self.adjTotalDeriv
                            self.adjTotalDeriv[objFuncName][designVarName] = np.zeros(nDVs, self.dtype)
                            # we need to convert the parallel vec to seq vec
                            totalDerivSeq = PETSc.Vec().createSeq(nDVs, bsize=1, comm=PETSc.COMM_SELF)
                            self.solver.convertMPIVec2SeqVec(totalDeriv, totalDerivSeq)
                            for i in range(nDVs):
                                self.adjTotalDeriv[objFuncName][designVarName][i] = totalDerivSeq[i]
                            totalDeriv.destroy()
                            totalDerivSeq.destroy()
                            dFdFFD.destroy()
                    dRdFFD.destroy()
                elif self.getOption("useAD")["mode"] == "reverse":
                    try:
                        nDVs = len(self.DVGeo.getValues()[designVarName])
                    except Exception:
                        nDVs = 1
                    xvSize = len(self.xv) * 3
                    for objFuncName in objFuncDict:
                        if objFuncName in self.objFuncNames4Adj:
                            # Calculate dFdXv
                            dFdXv = PETSc.Vec().create(PETSc.COMM_WORLD)
                            dFdXv.setSizes((xvSize, PETSc.DECIDE), bsize=1)
                            dFdXv.setFromOptions()
                            self.solverAD.calcdFdXvAD(
                                self.xvVec, self.wVec, objFuncName.encode(), designVarName.encode(), dFdXv
                            )

                            # Calculate dRXvT^Psi
                            totalDerivXv = PETSc.Vec().create(PETSc.COMM_WORLD)
                            totalDerivXv.setSizes((xvSize, PETSc.DECIDE), bsize=1)
                            totalDerivXv.setFromOptions()
                            self.solverAD.calcdRdXvTPsiAD(
                                self.xvVec, self.wVec, self.adjVectors[objFuncName], totalDerivXv
                            )

                            # totalDeriv = dFdXv - dRdXvT*psi
                            totalDerivXv.scale(-1.0)
                            totalDerivXv.axpy(1.0, dFdXv)

                            # write the matrix
                            if "dFdXvTotalDeriv" in self.getOption("writeJacobians") or "all" in self.getOption(
                                "writeJacobians"
                            ):
                                self.writePetscVecMat("dFdXvTotalDeriv_%s" % objFuncName, totalDerivXv)
                                self.writePetscVecMat("dFdXvTotalDeriv_%s" % objFuncName, totalDerivXv, "ASCII")

                            if self.DVGeo is not None and self.DVGeo.getNDV() > 0:
                                dFdFFD = self.mapdXvTodFFD(totalDerivXv)
                                if designVarName in self.getOption("writeSensMap"):
                                    # we can't save the surface sensitivity time with the primal solution
                                    # because surfaceSensMap needs to have its own mesh (design surface only)
                                    sensSolTime = float(solutionTime) / 1000.0
                                    self.writeSurfaceSensitivityMap(objFuncName, designVarName, sensSolTime)

                                # assign the total derivative to self.adjTotalDeriv
                                self.adjTotalDeriv[objFuncName][designVarName] = np.zeros(nDVs, self.dtype)
                                for i in range(nDVs):
                                    self.adjTotalDeriv[objFuncName][designVarName][i] = dFdFFD[designVarName][0][i]

                            totalDerivXv.destroy()
                            dFdXv.destroy()
            ################### ACT: actuator models as design variable ###################
            elif designVarDict[designVarName]["designVarType"] in ["ACTL", "ACTP", "ACTD"]:
                if self.getOption("useAD")["mode"] == "fd":
                    designVarType = designVarDict[designVarName]["designVarType"]
                    nDVTable = {"ACTP": 9, "ACTD": 9, "ACTL": 11}
                    nDVs = nDVTable[designVarType]
                    # calculate dRdACT
                    dRdACT = PETSc.Mat().create(PETSc.COMM_WORLD)
                    self.solver.calcdRdACT(
                        self.xvVec, self.wVec, designVarName.encode(), designVarType.encode(), dRdACT
                    )
                    # loop over all objectives
                    for objFuncName in objFuncDict:
                        if objFuncName in self.objFuncNames4Adj:
                            # calculate dFdACT
                            dFdACT = PETSc.Vec().create(PETSc.COMM_WORLD)
                            dFdACT.setSizes((PETSc.DECIDE, nDVs), bsize=1)
                            dFdACT.setFromOptions()
                            self.solver.calcdFdACT(
                                self.xvVec,
                                self.wVec,
                                objFuncName.encode(),
                                designVarName.encode(),
                                designVarType.encode(),
                                dFdACT,
                            )
                            # call the total deriv
                            totalDeriv = PETSc.Vec().create(PETSc.COMM_WORLD)
                            totalDeriv.setSizes((PETSc.DECIDE, nDVs), bsize=1)
                            totalDeriv.setFromOptions()
                            self.calcTotalDeriv(dRdACT, dFdACT, self.adjVectors[objFuncName], totalDeriv)
                            # assign the total derivative to self.adjTotalDeriv
                            self.adjTotalDeriv[objFuncName][designVarName] = np.zeros(nDVs, self.dtype)
                            # we need to convert the parallel vec to seq vec
                            totalDerivSeq = PETSc.Vec().createSeq(nDVs, bsize=1, comm=PETSc.COMM_SELF)
                            self.solver.convertMPIVec2SeqVec(totalDeriv, totalDerivSeq)
                            for i in range(nDVs):
                                self.adjTotalDeriv[objFuncName][designVarName][i] = totalDerivSeq[i]
                            totalDeriv.destroy()
                            totalDerivSeq.destroy()
                            dFdACT.destroy()
                    dRdACT.destroy()
                elif self.getOption("useAD")["mode"] == "reverse":
                    designVarType = designVarDict[designVarName]["designVarType"]
                    nDVTable = {"ACTP": 9, "ACTD": 9, "ACTL": 11}
                    nDVs = nDVTable[designVarType]
                    # loop over all objectives
                    for objFuncName in objFuncDict:
                        if objFuncName in self.objFuncNames4Adj:
                            # calculate dFdACT
                            dFdACT = PETSc.Vec().create(PETSc.COMM_WORLD)
                            dFdACT.setSizes((PETSc.DECIDE, nDVs), bsize=1)
                            dFdACT.setFromOptions()
                            self.solverAD.calcdFdACTAD(
                                self.xvVec, self.wVec, objFuncName.encode(), designVarName.encode(), dFdACT
                            )
                            # call the total deriv
                            totalDeriv = PETSc.Vec().create(PETSc.COMM_WORLD)
                            totalDeriv.setSizes((PETSc.DECIDE, nDVs), bsize=1)
                            totalDeriv.setFromOptions()
                            # calculate dRdActT*Psi and save it to totalDeriv
                            self.solverAD.calcdRdActTPsiAD(
                                self.xvVec, self.wVec, self.adjVectors[objFuncName], designVarName.encode(), totalDeriv
                            )

                            # totalDeriv = dFdAct - dRdActT*psi
                            totalDeriv.scale(-1.0)
                            totalDeriv.axpy(1.0, dFdACT)

                            # assign the total derivative to self.adjTotalDeriv
                            self.adjTotalDeriv[objFuncName][designVarName] = np.zeros(nDVs, self.dtype)
                            # we need to convert the parallel vec to seq vec
                            totalDerivSeq = PETSc.Vec().createSeq(nDVs, bsize=1, comm=PETSc.COMM_SELF)
                            self.solver.convertMPIVec2SeqVec(totalDeriv, totalDerivSeq)
                            for i in range(nDVs):
                                self.adjTotalDeriv[objFuncName][designVarName][i] = totalDerivSeq[i]
                            totalDeriv.destroy()
                            totalDerivSeq.destroy()
            ################### Field: field variables (e.g., alphaPorosity, betaSA) as design variable ###################
            elif designVarDict[designVarName]["designVarType"] == "Field":
                if self.getOption("useAD")["mode"] == "reverse":

                    xDV = self.DVGeo.getValues()
                    nDVs = len(xDV[designVarName])
                    fieldType = designVarDict[designVarName]["fieldType"]
                    if fieldType == "scalar":
                        fieldComp = 1
                    elif fieldType == "vector":
                        fieldComp = 3
                    nLocalCells = self.solver.getNLocalCells()

                    # loop over all objectives
                    for objFuncName in objFuncDict:
                        if objFuncName in self.objFuncNames4Adj:

                            # calculate dFdField
                            dFdField = PETSc.Vec().create(PETSc.COMM_WORLD)
                            dFdField.setSizes((fieldComp * nLocalCells, PETSc.DECIDE), bsize=1)
                            dFdField.setFromOptions()
                            self.solverAD.calcdFdFieldAD(
                                self.xvVec, self.wVec, objFuncName.encode(), designVarName.encode(), dFdField
                            )

                            # call the total deriv
                            totalDeriv = PETSc.Vec().create(PETSc.COMM_WORLD)
                            totalDeriv.setSizes((fieldComp * nLocalCells, PETSc.DECIDE), bsize=1)
                            totalDeriv.setFromOptions()
                            # calculate dRdFieldT*Psi and save it to totalDeriv
                            self.solverAD.calcdRdFieldTPsiAD(
                                self.xvVec, self.wVec, self.adjVectors[objFuncName], designVarName.encode(), totalDeriv
                            )

                            # totalDeriv = dFdField - dRdFieldT*psi
                            totalDeriv.scale(-1.0)
                            totalDeriv.axpy(1.0, dFdField)

                            # write the matrix
                            if "dFdFieldTotalDeriv" in self.getOption("writeJacobians") or "all" in self.getOption(
                                "writeJacobians"
                            ):
                                self.writePetscVecMat("dFdFieldTotalDeriv_%s" % objFuncName, totalDeriv)
                                self.writePetscVecMat("dFdFieldTotalDeriv_%s" % objFuncName, totalDeriv, "ASCII")

                            # check if we need to save the sensitivity maps
                            if designVarName in self.getOption("writeSensMap"):
                                # we will write the field sensitivity with the primal solution because they
                                # share the same mesh
                                self.writeFieldSensitivityMap(
                                    objFuncName, designVarName, float(solutionTime), fieldType, totalDeriv
                                )

                            # assign the total derivative to self.adjTotalDeriv
                            self.adjTotalDeriv[objFuncName][designVarName] = np.zeros(nDVs, self.dtype)
                            # we need to convert the parallel vec to seq vec
                            totalDerivSeq = PETSc.Vec().createSeq(nDVs, bsize=1, comm=PETSc.COMM_SELF)
                            self.solver.convertMPIVec2SeqVec(totalDeriv, totalDerivSeq)
                            for i in range(nDVs):
                                self.adjTotalDeriv[objFuncName][designVarName][i] = totalDerivSeq[i]
                            totalDeriv.destroy()
                            totalDerivSeq.destroy()
                            dFdField.destroy()
                else:
                    raise Error("For Field design variable type, we only support useAD->mode=reverse")
            else:
                raise Error("designVarType %s not supported!" % designVarDict[designVarName]["designVarType"])

        self.nSolveAdjoints += 1

        # we destroy dRdWTPC only when we need to recompute it next time
        if self.nSolveAdjoints % adjPCLag == 0:
            self.dRdWTPC.destroy()

        return

    def mapdXvTodFFD(self, totalDerivXv):
        """
        Map the Xv derivative (volume derivative) to the FFD derivatives (design variables)
        Essentially, we first map the Xv (volume) to Xs (surface) using IDWarp, then, we
        further map Xs (surface) to FFD using pyGeo

        Input:
        ------
        totalDerivXv: total derivative dFdXv vector

        Output:
        ------
        dFdFFD: the mapped total derivative with respect to FFD variables
        """

        xvSize = len(self.xv) * 3

        dFdXvTotalArray = np.zeros(xvSize, self.dtype)

        Istart, Iend = totalDerivXv.getOwnershipRange()

        for idxI in range(Istart, Iend):
            idxRel = idxI - Istart
            dFdXvTotalArray[idxRel] = totalDerivXv[idxI]

        self.mesh.warpDeriv(dFdXvTotalArray)
        dFdXs = self.mesh.getdXs()
        dFdXs = self.mapVector(dFdXs, self.meshFamilyGroup, self.designFamilyGroup)
        dFdFFD = self.DVGeo.totalSensitivity(dFdXs, ptSetName=self.ptSetName, comm=self.comm)

        return dFdFFD

    def calcTotalDeriv(self, dRdX, dFdX, psi, totalDeriv):
        """
        Compute total derivative

        Input:
        ------
        dRdX, dFdX, and psi

        Output:
        ------
        totalDeriv = dFdX - [dRdX]^T * psi
        """

        dRdX.multTranspose(psi, totalDeriv)
        totalDeriv.scale(-1.0)
        totalDeriv.axpy(1.0, dFdX)

    def calcdFdAOAAnalytical(self, objFuncName, dFdAOA):
        """
        This function computes partials derivatives dFdAlpha with alpha being the angle of attack (AOA)
        We use the analytical method:
        CD = Fx * cos(alpha) + Fy * sin(alpha)
        CL = - Fx * sin(alpha) + Fy * cos(alpha)
        So:
        dCD/dAlpha = - Fx * sin(alpha) + Fy * cos(alpha) = CL
        dCL/dAlpha = - Fx * cos(alpha) - Fy * sin(alpha) = - CD
        NOTE: we need to convert the unit from radian to degree
        """

        objFuncDict = self.getOption("objFunc")

        # find the neededMode of this objective function and also find out if it is a force objective
        neededMode = "None"
        isForceObj = 0
        for objFuncPart in objFuncDict[objFuncName]:
            if objFuncDict[objFuncName][objFuncPart]["type"] == "force":
                isForceObj = 1
                if objFuncDict[objFuncName][objFuncPart]["directionMode"] == "fixedDirection":
                    raise Error("AOA derivative does not support directionMode=fixedDirection!")
                elif objFuncDict[objFuncName][objFuncPart]["directionMode"] == "parallelToFlow":
                    neededMode = "normalToFlow"
                    break
                elif objFuncDict[objFuncName][objFuncPart]["directionMode"] == "normalToFlow":
                    neededMode = "parallelToFlow"
                    break
                else:
                    raise Error("directionMode not valid!")

        # if it is a forceObj, use the analytical approach to calculate dFdAOA, otherwise set it to zero
        if isForceObj == 1:
            # loop over all objectives again to find the neededMode
            # Note that if the neededMode == "parallelToFlow", we need to add a minus sign
            for objFuncNameNeeded in objFuncDict:
                for objFuncPart in objFuncDict[objFuncNameNeeded]:
                    if objFuncDict[objFuncNameNeeded][objFuncPart]["type"] == "force":
                        if objFuncDict[objFuncNameNeeded][objFuncPart]["directionMode"] == neededMode:
                            val = self.objFuncValuePrevIter[objFuncNameNeeded]
                            if neededMode == "parallelToFlow":
                                dFdAOA[0] = -val * np.pi / 180.0
                            elif neededMode == "normalToFlow":
                                dFdAOA[0] = val * np.pi / 180.0
                            dFdAOA.assemblyBegin()
                            dFdAOA.assemblyEnd()
                            break
        else:
            dFdAOA.zeroEntries()

    def _initSolver(self):
        """
        Initialize the solvers. This needs to be called before calling any runs
        """

        if self.solverInitialized == 1:
            raise Error("pyDAFoam: self._initSolver has been called! One shouldn't initialize solvers twice!")

        solverName = self.getOption("solverName")
        solverArg = solverName + " -python " + self.parallelFlag
        if solverName in self.solverRegistry["Incompressible"]:

            from .pyDASolverIncompressible import pyDASolvers

            self.solver = pyDASolvers(solverArg.encode(), self.options)

            if self.getOption("useAD")["mode"] == "forward":

                from .pyDASolverIncompressibleADF import pyDASolvers as pyDASolversAD

                self.solverAD = pyDASolversAD(solverArg.encode(), self.options)

            elif self.getOption("useAD")["mode"] == "reverse":

                from .pyDASolverIncompressibleADR import pyDASolvers as pyDASolversAD

                self.solverAD = pyDASolversAD(solverArg.encode(), self.options)

        elif solverName in self.solverRegistry["Compressible"]:

            from .pyDASolverCompressible import pyDASolvers

            self.solver = pyDASolvers(solverArg.encode(), self.options)

            if self.getOption("useAD")["mode"] == "forward":

                from .pyDASolverCompressibleADF import pyDASolvers as pyDASolversAD

                self.solverAD = pyDASolversAD(solverArg.encode(), self.options)

            elif self.getOption("useAD")["mode"] == "reverse":

                from .pyDASolverCompressibleADR import pyDASolvers as pyDASolversAD

                self.solverAD = pyDASolversAD(solverArg.encode(), self.options)

        elif solverName in self.solverRegistry["Solid"]:

            from .pyDASolverSolid import pyDASolvers

            self.solver = pyDASolvers(solverArg.encode(), self.options)

            if self.getOption("useAD")["mode"] == "forward":

                from .pyDASolverSolidADF import pyDASolvers as pyDASolversAD

                self.solverAD = pyDASolversAD(solverArg.encode(), self.options)

            elif self.getOption("useAD")["mode"] == "reverse":

                from .pyDASolverSolidADR import pyDASolvers as pyDASolversAD

                self.solverAD = pyDASolversAD(solverArg.encode(), self.options)
        else:
            raise Error("pyDAFoam: %s not registered! Check _solverRegistry(self)." % solverName)

        self.solver.initSolver()

        if self.getOption("useAD")["mode"] in ["forward", "reverse"]:
            self.solverAD.initSolver()

        if self.getOption("printDAOptions"):
            self.solver.printAllOptions()

        adjMode = self.getOption("unsteadyAdjoint")["mode"]
        if adjMode == "hybridAdjoint" or adjMode == "timeAccurateAdjoint":
            self.initTimeInstanceMats()

        self.solverInitialized = 1

        return

    def runColoring(self):
        """
        Run coloring solver
        """

        Info("\n")
        Info("+--------------------------------------------------------------------------+")
        Info("|                       Running Coloring Solver                            |")
        Info("+--------------------------------------------------------------------------+")

        solverName = self.getOption("solverName")
        if solverName in self.solverRegistry["Incompressible"]:

            from .pyColoringIncompressible import pyColoringIncompressible

            solverArg = "ColoringIncompressible -python " + self.parallelFlag
            solver = pyColoringIncompressible(solverArg.encode(), self.options)
        elif solverName in self.solverRegistry["Compressible"]:

            from .pyColoringCompressible import pyColoringCompressible

            solverArg = "ColoringCompressible -python " + self.parallelFlag
            solver = pyColoringCompressible(solverArg.encode(), self.options)
        elif solverName in self.solverRegistry["Solid"]:

            from .pyColoringSolid import pyColoringSolid

            solverArg = "ColoringSolid -python " + self.parallelFlag
            solver = pyColoringSolid(solverArg.encode(), self.options)
        else:
            raise Error("pyDAFoam: %s not registered! Check _solverRegistry(self)." % solverName)
        solver.run()

        solver = None

        return

    def runDecomposePar(self):
        """
        Run decomposePar to parallel run
        """

        # don't run it if it is a serial case
        if self.comm.size == 1:
            return

        # write the decomposeParDict file with the correct numberOfSubdomains number
        self._writeDecomposeParDict()

        if self.comm.rank == 0:
            status = subprocess.call("decomposePar", stdout=sys.stdout, stderr=subprocess.STDOUT, shell=False)
            if status != 0:
                # raise Error('pyDAFoam: status %d: Unable to run decomposePar'%status)
                print("\nUnable to run decomposePar, the domain has been already decomposed?\n", flush=True)
        self.comm.Barrier()

        return

    def deletePrevPrimalSolTime(self):
        """
        Delete the previous primal solution time folder
        """

        solTime = self.solver.getPrevPrimalSolTime()

        rootDir = os.getcwd()
        if self.parallel:
            checkPath = os.path.join(rootDir, "processor%d/%g" % (self.comm.rank, solTime))
        else:
            checkPath = os.path.join(rootDir, "%g" % solTime)

        if os.path.isdir(checkPath):
            try:
                shutil.rmtree(checkPath)
            except Exception:
                raise Error("Can not delete %s" % checkPath)

            Info("Previous solution time %g found and deleted." % solTime)
        else:
            Info("Previous solution time %g not found and nothing deleted." % solTime)

        return

    def renameSolution(self, solIndex):
        """
        Rename the primal solution folder to specific format for post-processing. The renamed time has the
        format like 0.00000001, 0.00000002, etc. One can load these intermediate shapes and fields and
        plot them in paraview.
        The way it is implemented is that we sort the solution folder and consider the largest time folder
        as the solution folder and rename it

        Parameters
        ----------
        solIndex: int
            The major interation index
        """

        allSolutions = []
        rootDir = os.getcwd()
        if self.parallel:
            checkPath = os.path.join(rootDir, "processor%d" % self.comm.rank)
        else:
            checkPath = rootDir

        folderNames = os.listdir(checkPath)
        for folderName in folderNames:
            try:
                float(folderName)
                allSolutions.append(folderName)
            except ValueError:
                continue
        allSolutions.sort(reverse=True)
        # choose the latst solution to rename
        solutionTime = allSolutions[0]

        if float(solutionTime) < 1e-6:
            Info("Solution time %g less than 1e-6, not moved." % float(solutionTime))
            return solutionTime

        distTime = "%.8f" % ((solIndex + 1) / 1e8)

        src = os.path.join(checkPath, solutionTime)
        dst = os.path.join(checkPath, distTime)

        Info("Moving time %s to %s" % (solutionTime, distTime))

        if os.path.isdir(dst):
            raise Error("%s already exists, moving failed!" % dst)
        else:
            try:
                shutil.move(src, dst)
            except Exception:
                raise Error("Can not move %s to %s" % (src, dst))

        return distTime

    def calcFFD2XvSeedVec(self):
        """
        Calculate the FFD2XvSeedVec vector:
        Given a FFD seed xDvDot, run pyGeo and IDWarp and propagate the seed to Xv seed xVDot:
            xSDot = \\frac{dX_{S}}{dX_{DV}}\\xDvDot
            xVDot = \\frac{dX_{V}}{dX_{S}}\\xSDot

        Then, we assign this vector to FFD2XvSeedVec in DASolver
        This will be used in forward mode AD runs
        """

        if self.DVGeo is None:
            raise Error("DVGeo not set!")

        dvName = self.getOption("useAD")["dvName"]
        seedIndex = self.getOption("useAD")["seedIndex"]
        # create xDVDot vec and initialize it with zeros
        xDV = self.DVGeo.getValues()

        # create a copy of xDV and set the seed to 1.0
        # the dv and index depends on dvName and seedIndex
        xDvDot = {}
        for key in list(xDV.keys()):
            xDvDot[key] = np.zeros_like(xDV[key], dtype=self.dtype)
        xDvDot[dvName][seedIndex] = 1.0

        # get the original surf coords
        xSDot0 = np.zeros_like(self.xs0, self.dtype)
        xSDot0 = self.mapVector(xSDot0, self.allFamilies, self.designFamilyGroup)

        # get xSDot
        xSDot = self.DVGeo.totalSensitivityProd(xDvDot, ptSetName=self.ptSetName, comm=self.comm).reshape(xSDot0.shape)
        # get xVDot
        xVDot = self.mesh.warpDerivFwd(xSDot)

        seedVec = self.xvVec.duplicate()
        seedVec.zeroEntries()
        Istart, Iend = seedVec.getOwnershipRange()

        # assign xVDot to seedVec
        for idx in range(Istart, Iend):
            idxRel = idx - Istart
            seedVec[idx] = xVDot[idxRel]

        seedVec.assemblyBegin()
        seedVec.assemblyEnd()

        self.solverAD.setFFD2XvSeedVec(seedVec)

    def setdXvdFFDMat(self, designVarName, deltaVPointThreshold=1.0e-16):
        """
        Perturb each design variable and save the delta volume point coordinates
        to a mat, this will be used to calculate dRdFFD and dFdFFD in DAFoam

        Parameters
        ----------
        deltaVPointThreshold: float
            A threshold, any delta volume coordinates smaller than this value will be ignored

        """

        if self.DVGeo is None:
            raise Error("DVGeo not set!")

        # Get the FFD size
        nDVs = -9999
        xDV = self.DVGeo.getValues()
        nDVs = len(xDV[designVarName])

        # get the unperturbed point coordinates
        oldVolPoints = self.mesh.getSolverGrid()
        # get the size of xv, it is the number of points * 3
        nXvs = len(oldVolPoints)
        # get eps
        epsFFD = self.getOption("adjPartDerivFDStep")["FFD"]

        Info("Calculating the dXvdFFD matrix with epsFFD: " + str(epsFFD))

        dXvdFFDMat = PETSc.Mat().create(PETSc.COMM_WORLD)
        dXvdFFDMat.setSizes(((nXvs, None), (None, nDVs)))
        dXvdFFDMat.setFromOptions()
        dXvdFFDMat.setPreallocationNNZ((nDVs, nDVs))
        dXvdFFDMat.setUp()
        Istart, Iend = dXvdFFDMat.getOwnershipRange()

        # for each DV, perturb epsFFD and save the delta vol point coordinates
        for i in range(nDVs):
            # perturb
            xDV[designVarName][i] += epsFFD
            # set the dv to DVGeo
            self.DVGeo.setDesignVars(xDV)
            # update the vol points according to the new DV values
            self.updateVolumePoints()
            # get the new vol points
            newVolPoints = self.mesh.getSolverGrid()
            # assign the delta vol coords to the mat
            for idx in range(Istart, Iend):
                idxRel = idx - Istart
                deltaVal = newVolPoints[idxRel] - oldVolPoints[idxRel]
                if abs(deltaVal) > deltaVPointThreshold:  # a threshold
                    dXvdFFDMat[idx, i] = deltaVal
            # reset the perturbation of the dv
            xDV[designVarName][i] -= epsFFD

        # reset the volume mesh coordinates
        self.DVGeo.setDesignVars(xDV)
        self.updateVolumePoints()

        # assemble
        dXvdFFDMat.assemblyBegin()
        dXvdFFDMat.assemblyEnd()

        # viewer = PETSc.Viewer().createASCII("dXvdFFDMat_%s_%s.dat" % (designVarName, self.comm.size), "w")
        # viewer(dXvdFFDMat)

        self.solver.setdXvdFFDMat(dXvdFFDMat)

        dXvdFFDMat.destroy()

        return nDVs

    def updateVolumePoints(self):
        """
        Update the vol mesh point coordinates based on the current values of design variables
        """

        # update the CFD Coordinates
        if self.DVGeo is not None:
            if self.ptSetName not in self.DVGeo.points:
                xs0 = self.mapVector(self.xs0, self.allFamilies, self.designFamilyGroup)
                self.DVGeo.addPointSet(xs0, self.ptSetName)
                self.pointsSet = True

            # set the surface coords
            if not self.DVGeo.pointSetUpToDate(self.ptSetName):
                coords = self.DVGeo.update(self.ptSetName, config=None)
                self.setSurfaceCoordinates(coords, self.designFamilyGroup)

            # warp the mesh
            self.mesh.warpMesh()

        return

    def _readMeshInfo(self):
        """
        Initialize mesh information and read mesh information
        """

        dirName = os.getcwd()

        self.fileNames, self.xv0, self.faces, self.boundaries, self.owners, self.neighbours = self._readOFGrid(dirName)
        self.xv = copy.copy(self.xv0)

        return

    def setSurfaceCoordinates(self, coordinates, groupName=None):
        """
        Set the updated surface coordinates for a particular group.
        Parameters
        ----------
        coordinates : numpy array
            Numpy array of size Nx3, where N is the number of coordinates on this processor.
            This array must have the same shape as the array obtained with getSurfaceCoordinates()
        groupName : str
            Name of family or group of families for which to return coordinates for.
        """
        if self.mesh is None:
            return

        if groupName is None:
            groupName = self.allWallsGroup

        self._updateGeomInfo = True
        if self.mesh is None:
            raise Error("Cannot set new surface coordinate locations without a mesh" "warping object present.")

        # First get the surface coordinates of the meshFamily in case
        # the groupName is a subset, those values will remain unchanged.

        meshSurfCoords = self.getSurfaceCoordinates(self.meshFamilyGroup)
        meshSurfCoords = self.mapVector(coordinates, groupName, self.meshFamilyGroup, meshSurfCoords)

        self.mesh.setSurfaceCoordinates(meshSurfCoords)

    def getSurfaceCoordinates(self, groupName=None):
        """
        Return the coordinates for the surfaces defined by groupName.

        Parameters
        ----------
        groupName : str
            Group identifier to get only coordinates cooresponding to
            the desired group. The group must be a family or a
            user-supplied group of families. The default is None which
            corresponds to all wall-type surfaces.

        Output
        ------
        xs: numpy array of size nPoints * 3 for surface points
        """

        if groupName is None:
            groupName = self.allWallsGroup

        # Get the required size
        npts, ncell = self._getSurfaceSize(groupName)
        xs = np.zeros((npts, 3), self.dtype)

        # loop over the families in this group and populate the surface
        famInd = self.families[groupName]
        counter = 0
        for Ind in famInd:
            name = self.basicFamilies[Ind]
            bc = self.boundaries[name]
            for ptInd in bc["indicesRed"]:
                xs[counter, :] = self.xv[ptInd]
                counter += 1

        return xs

    def _getSurfaceSize(self, groupName):
        """
        Internal routine to return the size of a particular surface. This
        does *NOT* set the actual family group
        """
        if groupName is None:
            groupName = self.allFamilies

        if groupName not in self.families:
            raise Error(
                "'%s' is not a family in the OpenFoam Case or has not been added"
                " as a combination of families" % groupName
            )

        # loop over the basic surfaces in the family group and sum up the number of
        # faces and nodes

        famInd = self.families[groupName]
        nPts = 0
        nCells = 0
        for Ind in famInd:
            name = self.basicFamilies[Ind]
            bc = self.boundaries[name]
            nCells += len(bc["facesRed"])
            nPts += len(bc["indicesRed"])

        return nPts, nCells

    def _computeBasicFamilyInfo(self):
        """
        Loop over the boundary data and compute necessary family
        information for the basic patches

        """
        # get the list of basic families
        self.basicFamilies = sorted(self.boundaries.keys())

        # save and return a list of the wall boundaries
        self.wallList = []
        counter = 0
        # for each boundary, figure out the unique list of volume node indices it uses
        for name in self.basicFamilies:
            # setup the basic families dictionary
            self.families[name] = [counter]
            counter += 1

            # Create a handle for this boundary
            bc = self.boundaries[name]

            # get the number of faces associated with this boundary
            nFace = len(bc["faces"])

            # create the point index list
            indices = []

            # check that this isn't an empty boundary
            if nFace > 0:
                for iFace in bc["faces"]:
                    # get the node information for the current face
                    face = self.faces[iFace]
                    indices.extend(face)

            # Get the unique point entries for this boundary
            indices = np.unique(indices)

            # now create the reverse dictionary to connect the reduced set with the original
            inverseInd = {}
            for i in range(len(indices)):
                inverseInd[indices[i]] = i

            # Now loop back over the faces and store the connectivity in terms of the reduces index set
            # Here facesRed store the boundary face reduced-point-index
            # For example,
            # 'indicesRed': [0, 8, 16, 24, 32, 40, 48, 56, 64, 72, 80] <- unique point index for this boundary
            # 'facesRed': [0, 8, 9, 1], [1, 9, 10, 2] <- Here 0 means the 0th point index (0) in indicesRed, and 8 means the 8th
            # point index (64) in incidexRed. So [0 8 9 1] corresponds to the face [0 64 72 8] in the original point index system.
            # NOTE: using the reduce face indexing will faciliate the connectivity calls
            facesRed = []
            for iFace in bc["faces"]:
                # get the node information for the current face
                face = self.faces[iFace]
                nNodes = len(face)
                # Generate the reduced connectivity.
                faceReduced = []
                for j in range(nNodes):
                    indOrig = face[j]
                    indRed = inverseInd[indOrig]
                    faceReduced.append(indRed)
                facesRed.append(faceReduced)

            # Check that the length of faces and facesRed are equal
            if not (len(bc["faces"]) == len(facesRed)):
                raise Error("Connectivity for faces on reduced index set is not the same length as original.")

            # put the reduced faces and index list in the boundary dict
            bc["facesRed"] = facesRed
            bc["indicesRed"] = list(indices)

            # now check for walls
            if bc["type"] == "wall" or bc["type"] == "slip" or bc["type"] == "cyclic":
                self.wallList.append(name)

        return

    def getPointSetName(self):
        """
        Take the apName and return the mangled point set name.
        """
        return "openFoamCoords"

    def getSolverMeshIndices(self):
        """
        Get the list of indices to pass to the mesh object for the
        volume mesh mapping
        """

        # Setup External Warping
        nCoords = len(self.xv0.flatten())

        nCoords = self.comm.allgather(nCoords)
        offset = 0
        for i in range(self.comm.rank):
            offset += nCoords[i]

        meshInd = np.arange(nCoords[self.comm.rank]) + offset

        return meshInd

    def mapVector(self, vec1, groupName1, groupName2, vec2=None):
        """This is the main workhorse routine of everything that deals with
        families in pyDAFoam. The purpose of this routine is to convert a
        vector 'vec1' (of size Nx3) that was evaluated with
        'groupName1' and expand or contract it (and adjust the
        ordering) to produce 'vec2' evaluated on groupName2.

        A little ascii art might help. Consider the following "mesh"
        . Family 'fam1' has 9 points, 'fam2' has 10 pts and 'fam3' has
        5 points.  Consider that we have also also added two
        additional groups: 'f12' containing 'fam1' and 'fma2' and a
        group 'f23' that contains families 'fam2' and 'fam3'. The vector
        we want to map is 'vec1'. It is length 9+10. All the 'x's are
        significant values.

        The call: mapVector(vec1, 'f12', 'f23')

        will produce the "returned vec" array, containing the
        significant values from 'fam2', where the two groups overlap,
        and the new values from 'fam3' set to zero. The values from
        fam1 are lost. The returned vec has size 15.

            fam1     fam2      fam3
        |---------+----------+------|

        |xxxxxxxxx xxxxxxxxxx|        <- vec1
                  |xxxxxxxxxx 000000| <- returned vec (vec2)

        Parameters
        ----------
        vec1 : Numpy array
            Array of size Nx3 that will be mapped to a different family set.

        groupName1 : str
            The family group where the vector vec1 is currently defined

        groupName2 : str
            The family group where we want to the vector to mapped into

        vec2 : Numpy array or None
            Array containing existing values in the output vector we want to keep.
            If this vector is not given, the values will be filled with zeros.

        Returns
        -------
        vec2 : Numpy array
            The input vector mapped to the families defined in groupName2.
        """
        if groupName1 not in self.families or groupName2 not in self.families:
            raise Error(
                "'%s' or '%s' is not a family in the mesh file or has not been added"
                " as a combination of families" % (groupName1, groupName2)
            )

        # Shortcut:
        if groupName1 == groupName2:
            return vec1

        if vec2 is None:
            npts, ncell = self._getSurfaceSize(groupName2)
            vec2 = np.zeros((npts, 3), self.dtype)

        famList1 = self.families[groupName1]
        famList2 = self.families[groupName2]

        """
        This functionality is predicated on the surfaces being traversed in the
        same order every time. Loop over the allfamilies list, keeping track of sizes
        as we go and if the family is in both famLists, copy the values from vec1 to vec2.

        """

        vec1counter = 0
        vec2counter = 0

        for ind in self.families[self.allFamilies]:
            npts, ncell = self._getSurfaceSize(self.basicFamilies[ind])

            if ind in famList1 and ind in famList2:
                vec2[vec2counter : npts + vec2counter] = vec1[vec1counter : npts + vec1counter]

            if ind in famList1:
                vec1counter += npts

            if ind in famList2:
                vec2counter += npts

        return vec2

    def _initializeMeshPointVec(self):
        """
        Initialize the mesh point vec: xvVec
        """

        xvSize = len(self.xv) * 3
        self.xvVec = PETSc.Vec().create(comm=PETSc.COMM_WORLD)
        self.xvVec.setSizes((xvSize, PETSc.DECIDE), bsize=1)
        self.xvVec.setFromOptions()

        self.xv2XvVec(self.xv, self.xvVec)

        # viewer = PETSc.Viewer().createASCII("xvVec", comm=PETSc.COMM_WORLD)
        # viewer(self.xvVec)

        return

    def _initializeStateVec(self):
        """
        Initialize state variable vector
        """

        wSize = self.solver.getNLocalAdjointStates()
        self.wVec = PETSc.Vec().create(comm=PETSc.COMM_WORLD)
        self.wVec.setSizes((wSize, PETSc.DECIDE), bsize=1)
        self.wVec.setFromOptions()

        self.solver.ofField2StateVec(self.wVec)

        # viewer = PETSc.Viewer().createASCII("wVec", comm=PETSc.COMM_WORLD)
        # viewer(self.wVec)

        # if it is a multipoint case, initialize self.wVecMPList
        if self.getOption("multiPoint") is True:
            nMultiPoints = self.getOption("nMultiPoints")
            self.wVecMPList = [None] * self.getOption("nMultiPoints")
            for i in range(nMultiPoints):
                self.wVecMPList[i] = PETSc.Vec().create(comm=PETSc.COMM_WORLD)
                self.wVecMPList[i].setSizes((wSize, PETSc.DECIDE), bsize=1)
                self.wVecMPList[i].setFromOptions()

        return

    def xv2XvVec(self, xv, xvVec):
        """
        Convert a Nx3 mesh point numpy array to a Petsc xvVec
        """

        xSize = len(xv)

        for i in range(xSize):
            for j in range(3):
                globalIdx = self.solver.getGlobalXvIndex(i, j)
                xvVec[globalIdx] = xv[i][j]

        xvVec.assemblyBegin()
        xvVec.assemblyEnd()

        return

    def xvFlatten2XvVec(self, xv, xvVec):
        """
        Convert a 3Nx1 mesh point numpy array to a Petsc xvVec
        """

        xSize = len(xv)
        xSize = int(xSize // 3)

        counterI = 0
        for i in range(xSize):
            for j in range(3):
                globalIdx = self.solver.getGlobalXvIndex(i, j)
                xvVec[globalIdx] = xv[counterI]
                counterI += 1

        xvVec.assemblyBegin()
        xvVec.assemblyEnd()

        return

    # base case files
    def _readOFGrid(self, caseDir):
        """
        Read in the mesh information we need to run the case using pyofm

        Parameters
        ----------
        caseDir : str
            The directory containing the openFOAM Mesh files
        """

        Info("Reading OpenFOAM mesh information...")

        from pyofm import PYOFM

        # Initialize pyOFM
        ofm = PYOFM(comm=self.comm)

        # generate the file names
        fileNames = ofm.getFileNames(caseDir, comm=self.comm)

        # Read in the volume points
        x0 = ofm.readVolumeMeshPoints()

        # Read the face info for the mesh
        faces = ofm.readFaceInfo()

        # Read the boundary info
        boundaries = ofm.readBoundaryInfo(faces)

        # Read the cell info for the mesh
        owners, neighbours = ofm.readCellInfo()

        return fileNames, x0, faces, boundaries, owners, neighbours

    def setOption(self, name, value):
        """
        Set a value to options.
        NOTE: calling this function will only change the values in self.options
        It will NOT change values for allOptions_ in DAOption. To make the options changes
        from pyDAFoam to DASolvers, call self.updateDAOption()

        Parameters
        ----------
        name : str
           Name of option to set. Not case sensitive
        value : varies
           Value to set. Type is checked for consistency.

        Examples
        --------
        If self.options reads:
        self.options =
        {
            'solverName': [str, 'DASimpleFoam'],
            'flowEndTime': [float, 1.0]
        }
        Then, calling self.options('solverName', 'DARhoSimpleFoam') will give:
        self.options =
        {
            'solverName': [str, 'DARhoSimpleFoam'],
            'flowEndTime': [float, 1.0]
        }


        NOTE: if 'value' is of dict type, we will set all the subKey values in
        'value' dict to self.options, instead of overiding it

        For example, if self.options reads
        self.options =
        {
            'objFunc': [dict, {
                'name': 'CD',
                'direction': [1.0, 0.0, 0.0],
                'scale': 1.0}]
        }

        Then, calling self.setOption('objFunc', {'name': 'CL'}) will give:

        self.options =
        {
            'objFunc': [dict, {
                'name': 'CL',
                'direction': [1.0, 0.0, 0.0],
                'scale': 1.0}]
        }

        INSTEAD OF

        self.options =
        {
            'objFunc': [dict, {'name': 'CL'}]
        }
        """

        try:
            self.defaultOptions[name]
        except KeyError:
            Error("Option '%-30s' is not a valid %s option." % (name, self.name))

        # Make sure we are not trying to change an immutable option if
        # we are not allowed to.
        if name in self.imOptions:
            raise Error("Option '%-35s' cannot be modified after the solver " "is created." % name)

        # Now we know the option exists, lets check if the type is ok:
        if isinstance(value, self.defaultOptions[name][0]):
            # the type matches, now we need to check if the 'value' is of dict type, if yes, we only
            # replace the subKey values of 'value', instead of overiding all the subKey values
            if isinstance(value, dict):
                for subKey in value:
                    # no need to set self.options[name][0] since it has the right type
                    self.options[name][1][subKey] = value[subKey]
            else:
                # It is not dict, just set
                # no need to set self.options[name][0] since it has the right type
                self.options[name][1] = value
        else:
            raise Error(
                "Datatype for Option %-35s was not valid \n "
                "Expected data type is %-47s \n "
                "Received data type is %-47s" % (name, self.defaultOptions[name][0], type(value))
            )

    def setFieldValue4GlobalCellI(self, fieldName, val, globalCellI, compI=0):
        """
        Set the field value based on the global cellI. This is usually
        used if the state variables are design variables, e.g., betaSA
        The reason to use global cell index, instead of local one, is
        because this index is usually provided by the optimizer. Optimizer
        uses global cell index as the design variable

        Parameters
        ----------
        fieldName : str
           Name of the flow field to set, e.g., U, p, nuTilda
        val : float
           The value to set
        globalCellI : int
           The global cell index to set the value
        compI : int
           The component index to set the value (for vectorField only)

        """

        self.solver.setFieldValue4GlobalCellI(fieldName, val, globalCellI, compI)

    def updateBoundaryConditions(self, fieldName, fieldType):
        """
        Update the boundary condition for a field

        Parameters
        ----------
        fieldName : str
           Name of the flow field to update, e.g., U, p, nuTilda
        fieldType : str
           Type of the flow field: scalar or vector

        """

        self.solver.updateBoundaryConditions(fieldName, fieldType)

    def getOption(self, name):
        """
        Get a value from options

        Parameters
        ----------
        name : str
           Name of option to get. Not case sensitive

        Returns
        -------
        value : varies
           Return the value of the option.
        """

        if name in self.defaultOptions:
            return self.options[name][1]
        else:
            raise Error("%s is not a valid option name." % name)

    def updateDAOption(self):
        """
        Update the allOptions_ in DAOption based on the latest self.options in
        pyDAFoam. This will pass the changes of self.options from pyDAFoam
        to DASolvers. NOTE: need to call this function after calling
        self.initSolver
        """

        if self.solverInitialized == 0:
            raise Error("self._initSolver not called!")

        self.solver.updateDAOption(self.options)

        if self.getOption("useAD")["mode"] in ["forward", "reverse"]:
            self.solverAD.updateDAOption(self.options)

        if len(self.getOption("fvSource")) > 0:
            self.syncDAOptionToActuatorDVs()

    def syncDAOptionToActuatorDVs(self):
        """
        Synchronize the values in DAOption and actuatorDiskDVs_. We need to synchronize the values
        defined in fvSource from DAOption to actuatorDiskDVs_ in the C++ layer
        NOTE: we need to call this function whenever we change the actuator design variables
        during optimization.
        """

        self.solver.syncDAOptionToActuatorDVs()

        if self.getOption("useAD")["mode"] in ["forward", "reverse"]:
            self.solverAD.syncDAOptionToActuatorDVs()

    def getNLocalAdjointStates(self):
        """
        Get number of local adjoint states
        """
        return self.solver.getNLocalAdjointStates()

    def getDVsCons(self):
        """
        Return the list of design variable names
        NOTE: constraints are not implemented yet
        """
        DVNames = []
        DVSizes = []
        if self.DVGeo is None:
            return None
        else:
            DVs = self.DVGeo.getValues()
            for dvName in DVs:
                try:
                    size = len(DVs[dvName])
                except Exception:
                    size = 1
                DVNames.append(dvName)
                DVSizes.append(size)
            return DVNames, DVSizes

    def getStates(self):
        """
        Return the adjoint state array owns by this processor
        """
        nLocalStateSize = self.solver.getNLocalAdjointStates()
        states = np.zeros(nLocalStateSize, self.dtype)
        Istart, Iend = self.wVec.getOwnershipRange()
        for i in range(Istart, Iend):
            iRel = i - Istart
            states[iRel] = self.wVec[i]

        return states

    def getResiduals(self):
        """
        Return the residual array owns by this processor
        """
        nLocalStateSize = self.solver.getNLocalAdjointStates()
        residuals = np.zeros(nLocalStateSize, self.dtype)
        resVec = self.wVec.duplicate()
        resVec.zeroEntries()

        self.solver.calcResidualVec(resVec)

        Istart, Iend = resVec.getOwnershipRange()
        for i in range(Istart, Iend):
            iRel = i - Istart
            residuals[iRel] = resVec[i]

        return residuals

    def setStates(self, states):
        """
        Set the state to the OpenFOAM field
        """
        Istart, Iend = self.wVec.getOwnershipRange()
        for i in range(Istart, Iend):
            iRel = i - Istart
            self.wVec[i] = states[iRel]

        self.wVec.assemblyBegin()
        self.wVec.assemblyEnd()

        self.solver.stateVec2OFField(self.wVec)

        if self.getOption("useAD")["mode"] in ["forward", "reverse"]:
            self.solverAD.stateVec2OFField(self.wVec)

        return

    def vec2Array(self, vec):
        """
        Convert a Petsc vector to numpy array
        """

        Istart, Iend = vec.getOwnershipRange()
        size = Iend - Istart
        array1 = np.zeros(size, self.dtype)
        for i in range(Istart, Iend):
            iRel = i - Istart
            array1[iRel] = vec[i]
        return array1

    def array2Vec(self, array1):
        """
        Convert a numpy array to Petsc vector
        """
        size = len(array1)

        vec = PETSc.Vec().create(PETSc.COMM_WORLD)
        vec.setSizes((size, PETSc.DECIDE), bsize=1)
        vec.setFromOptions()
        vec.zeroEntries()

        Istart, Iend = vec.getOwnershipRange()
        for i in range(Istart, Iend):
            iRel = i - Istart
            vec[i] = array1[iRel]

        vec.assemblyBegin()
        vec.assemblyEnd()

        return vec

    def _printCurrentOptions(self):
        """
        Prints a nicely formatted dictionary of all the current solver
        options to the stdout on the root processor
        """

        Info("+---------------------------------------+")
        Info("|         All DAFoam Options:           |")
        Info("+---------------------------------------+")
        # Need to assemble a temporary dictionary
        tmpDict = {}
        for key in self.options:
            tmpDict[key] = self.getOption(key)
        Info(tmpDict)

    def _getImmutableOptions(self):
        """
        We define the list of options that *cannot* be changed after the
        object is created. pyDAFoam will raise an error if a user tries to
        change these. The strings for these options are placed in a set
        """

        # return ("meshSurfaceFamily", "designSurfaceFamily")
        return ()

    def _writeDecomposeParDict(self):
        """
        Write system/decomposeParDict
        """
        if self.comm.rank == 0:
            # Open the options file for writing
            workingDirectory = os.getcwd()
            sysDir = "system"
            varDir = os.path.join(workingDirectory, sysDir)
            fileName = "decomposeParDict"
            fileLoc = os.path.join(varDir, fileName)
            f = open(fileLoc, "w")
            # write header
            self._writeOpenFoamHeader(f, "dictionary", sysDir, fileName)
            # write content
            decomDict = self.getOption("decomposeParDict")
            n = decomDict["simpleCoeffs"]["n"]
            f.write("numberOfSubdomains     %d;\n" % self.nProcs)
            f.write("\n")
            f.write("method                 %s;\n" % decomDict["method"])
            f.write("\n")
            f.write("simpleCoeffs \n")
            f.write("{ \n")
            f.write("    n                  (%d %d %d);\n" % (n[0], n[1], n[2]))
            f.write("    delta              %g;\n" % decomDict["simpleCoeffs"]["delta"])
            f.write("} \n")
            f.write("\n")
            f.write("distributed            false;\n")
            f.write("\n")
            f.write("roots();\n")
            if len(decomDict["preservePatches"]) == 1 and decomDict["preservePatches"][0] == "None":
                pass
            else:
                f.write("\n")
                f.write("preservePatches        (")
                for pPatch in decomDict["preservePatches"]:
                    f.write("%s " % pPatch)
                f.write(");\n")
            f.write("\n")
            f.write("// * * * * * * * * * * * * * * * * * * * * * * * * * * * * * * * * * * * * * //\n")

            f.close()
        self.comm.Barrier()

    def _writeOpenFoamHeader(self, f, className, location, objectName):
        """
        Write OpenFOAM header file
        """

        f.write("/*--------------------------------*- C++ -*---------------------------------*\ \n")
        f.write("| ========                 |                                                 | \n")
        f.write("| \\      /  F ield         | OpenFOAM: The Open Source CFD Toolbox           | \n")
        f.write("|  \\    /   O peration     | Version:  v1812                                 | \n")
        f.write("|   \\  /    A nd           | Web:      www.OpenFOAM.com                      | \n")
        f.write("|    \\/     M anipulation  |                                                 | \n")
        f.write("\*--------------------------------------------------------------------------*/ \n")
        f.write("FoamFile\n")
        f.write("{\n")
        f.write("    version     2.0;\n")
        f.write("    format      ascii;\n")
        f.write("    class       %s;\n" % className)
        f.write('    location    "%s";\n' % location)
        f.write("    object      %s;\n" % objectName)
        f.write("}\n")
        f.write("// * * * * * * * * * * * * * * * * * * * * * * * * * * * * * * * * * * * * * //\n")
        f.write("\n")


class Error(Exception):
    """
    Format the error message in a box to make it clear this
    was a expliclty raised exception.
    """

    def __init__(self, message):
        msg = "\n+" + "-" * 78 + "+" + "\n" + "| pyDAFoam Error: "
        i = 19
        for word in message.split():
            if len(word) + i + 1 > 78:  # Finish line and start new one
                msg += " " * (78 - i) + "|\n| " + word + " "
                i = 1 + len(word) + 1
            else:
                msg += word + " "
                i += len(word) + 1
        msg += " " * (78 - i) + "|\n" + "+" + "-" * 78 + "+" + "\n"
        print(msg, flush=True)
        Exception.__init__(self)

        return


class Info(object):
    """
    Print information and flush to screen for parallel cases
    """

    def __init__(self, message):
        if MPI.COMM_WORLD.rank == 0:
            print(message, flush=True)
        MPI.COMM_WORLD.Barrier()<|MERGE_RESOLUTION|>--- conflicted
+++ resolved
@@ -348,15 +348,6 @@
     ## },
     fvSource = {}
 
-<<<<<<< HEAD
-    ## Adjoint solution option.
-    ## JacobianFD: Using finite-difference method to compute the partials
-    ## JacobianFree: Using the matrix-free GMRES to solve the adjoint equation without computing
-    ## the state Jacobians.
-    adjJacobianOption = "JacobianFree"
-
-=======
->>>>>>> 7824b421
     ## The variable upper and lower bounds for primal solution. The key is variable+"Max/Min".
     ## Setting the bounds increases the robustness of primal solution for compressible solvers.
     ## Also, we set lower bounds for turbulence variables to ensure they are physical
