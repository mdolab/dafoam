--- conflicted
+++ resolved
@@ -498,14 +498,6 @@
 
         # Add Acoustics Data
         couplingInfo = self.DASolver.getOption("couplingInfo")
-<<<<<<< HEAD
-        if "aeroacoustic" in couplingInfo:
-            for groupName in couplingInfo["aeroacoustic"]:
-                if groupName != "pRef":
-                    self.add_subsystem(
-                        groupName, DAFoamAcoustics(solver=self.DASolver, groupName=groupName), promotes_inputs=["*"]
-                    )
-=======
         if couplingInfo["aeroacoustic"]["active"]:
             for groupName in couplingInfo["aeroacoustic"]["couplingSurfaceGroups"]:
                 self.add_subsystem(
@@ -513,7 +505,6 @@
                     DAFoamAcoustics(solver=self.DASolver, groupName=groupName),
                     promotes_inputs=["*"]
                 )
->>>>>>> 0baabb21
 
     def mphys_add_funcs(self):
         self.functionals.mphys_add_funcs()
