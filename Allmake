--- conflicted
+++ resolved
@@ -18,11 +18,7 @@
 cd src/adjoint && ./Allmake $argm && cd -
 cd src/pyDASolvers && ./Allmake $argm && cd -
 cd src/utilities && ./Allmake $argm && cd -
-<<<<<<< HEAD
-cd src/models && ./Allmake && cd -
-cd src/boundaryConditions && ./Allmake && cd -
-=======
 if [ "$argm" != "solid" ]; then
   cd src/models && ./Allmake && cd -
-fi
->>>>>>> 3db2f646
+  cd src/boundaryConditions && ./Allmake && cd -
+fi