--- conflicted
+++ resolved
@@ -104,8 +104,6 @@
 
     /// set the boundary conditions based on parameters defined in DAOption
     void setPrimalBoundaryConditions();
-<<<<<<< HEAD
-=======
 
     /// apply special treatment for boundary conditions
     void specialBCTreatment();
@@ -116,7 +114,6 @@
     /// a list that contains the names of detected special boundary conditions
     wordList specialBCs;
 
->>>>>>> 3db2f646
 };
 
 // * * * * * * * * * * * * * * * * * * * * * * * * * * * * * * * * * * * * * //
