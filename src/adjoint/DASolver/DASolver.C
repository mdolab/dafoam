--- conflicted
+++ resolved
@@ -316,7 +316,6 @@
     }
 }
 
-<<<<<<< HEAD
 void DASolver::getThermal(word varName, Vec thermalVec)
 {
     /*
@@ -499,8 +498,6 @@
     }
 }
 
-=======
->>>>>>> 44c06361
 void DASolver::getForces(Vec fX, Vec fY, Vec fZ)
 {
     /*
