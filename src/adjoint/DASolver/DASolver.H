--- conflicted
+++ resolved
@@ -723,7 +723,6 @@
         List<scalar>& fZ,
         List<word>& patchList);
 
-<<<<<<< HEAD
     void getFaceCoords(
         Vec xvVec,
         Vec xsVec);
@@ -756,8 +755,6 @@
     /// assign temperature values to the conjugate heat transfer patches
     void setThermal(word varName, scalar* thermal);
 
-=======
->>>>>>> 5526cf5c
     /// compute the positions, normals, areas, and forces of the desired acoustic patches
     void getAcousticDataInternal(
         List<scalar>& x,
