--- conflicted
+++ resolved
@@ -658,14 +658,10 @@
     scalar getObjFuncValue(const word objFuncName);
 
     /// return the forces of the desired fluid-structure-interaction patches
-<<<<<<< HEAD
-    void getForces(Vec fX, Vec fY, Vec fZ);
-=======
     void getForces(
         Vec fX,
         Vec fY,
         Vec fZ);
->>>>>>> 44c06361
 
     /// return the number of points and faces for MDO patches
     void getPatchInfo(
@@ -674,21 +670,11 @@
         List<word>& patchList);
 
     /// compute the forces of the desired fluid-structure-interation patches
-<<<<<<< HEAD
-    void getForcesInternal(List<scalar>& fX, List<scalar>& fY, List<scalar>& fZ, List<word>& patchList);
-
-    /// return the temperature or heat flux of the desired conjugate heat transfer patch(es)
-    void getThermal(word varName, Vec thermalVec);
-
-    /// same as getThermal except that it is called for AD
-    void getThermalInternal(word varName, scalarList& thermalList);
-=======
     void getForcesInternal(
         List<scalar>& fX,
         List<scalar>& fY,
         List<scalar>& fZ,
         List<word>& patchList);
->>>>>>> 44c06361
 
     /// calculate the radial profile of the force on the propeller surface
     void calcForceProfile(
