--- conflicted
+++ resolved
@@ -713,8 +713,7 @@
         List<scalar>& fZ,
         List<word>& patchList);
 
-<<<<<<< HEAD
-    // interpolate values between face values and node values 
+    // interpolate values between face values and node values
     void interpolateFaceNodeVals(
         word mode,
         Vec faceVec,
@@ -733,7 +732,7 @@
 
     /// assign temperature values to the conjugate heat transfer patches
     void setThermal(word varName, Vec thermalVec);
-=======
+
     /// compute the positions, normals, areas, and forces of the desired acoustic patches
     void getAcousticDataInternal(
         List<scalar>& x,
@@ -747,7 +746,6 @@
         List<scalar>& fY,
         List<scalar>& fZ,
         List<word>& patchList);
->>>>>>> 88f21360
 
     /// calculate the radial profile of the force on the propeller surface
     void calcForceProfile(
