/*---------------------------------------------------------------------------*\

    DAFoam  : Discrete Adjoint with OpenFOAM
    Version : v3

    Description:
        Python wrapper library for DASolver

\*---------------------------------------------------------------------------*/

#ifndef DASolvers_H
#define DASolvers_H

#include <petscksp.h>
#include "Python.h"
#include "DASolver.H"

// * * * * * * * * * * * * * * * * * * * * * * * * * * * * * * * * * * * * * //

namespace Foam
{

/*---------------------------------------------------------------------------*\
                       Class DASolvers Declaration
\*---------------------------------------------------------------------------*/

class DASolvers
{

private:
    /// Disallow default bitwise copy construct
    DASolvers(const DASolvers&);

    /// Disallow default bitwise assignment
    void operator=(const DASolvers&);

    /// all the arguments
    char* argsAll_;

    /// all options in DAFoam
    PyObject* pyOptions_;

    /// DASolver
    autoPtr<DASolver> DASolverPtr_;

public:
    // Constructors

    /// Construct from components
    DASolvers(
        char* argsAll,
        PyObject* pyOptions);

    /// Destructor
    virtual ~DASolvers();

    /// initialize fields and variables
    void initSolver()
    {
        DASolverPtr_->initSolver();
    }

    /// solve the primal equations
    label solvePrimal(
        const Vec xvVec,
        Vec wVec)
    {
        return DASolverPtr_->solvePrimal(xvVec, wVec);
    }

    /// compute dRdWT
    void calcdRdWT(
        const Vec xvVec,
        const Vec wVec,
        const label isPC,
        Mat dRdWT)
    {
        DASolverPtr_->calcdRdWT(xvVec, wVec, isPC, dRdWT);
    }

    /// compute dFdW
    void calcdFdW(
        const Vec xvVec,
        const Vec wVec,
        const word objFuncName,
        Vec dFdW)
    {
        DASolverPtr_->calcdFdW(xvVec, wVec, objFuncName, dFdW);
    }

    /// compute dFdW using reverse-mode AD
    void calcdFdWAD(
        const Vec xvVec,
        const Vec wVec,
        const word objFuncName,
        Vec dFdW)
    {
        DASolverPtr_->calcdFdWAD(xvVec, wVec, objFuncName, dFdW);
    }

    /// compute dFdXv using reverse-mode AD
    void calcdFdXvAD(
        const Vec xvVec,
        const Vec wVec,
        const word objFuncName,
        const word designVarName,
        Vec dFdXv)
    {
        DASolverPtr_->calcdFdXvAD(xvVec, wVec, objFuncName, designVarName, dFdXv);
    }

    /// compute dRdXv^T*Psi
    void calcdRdXvTPsiAD(
        const Vec xvVec,
        const Vec wVec,
        const Vec psi,
        Vec dRdXvTPsi)
    {
        DASolverPtr_->calcdRdXvTPsiAD(xvVec, wVec, psi, dRdXvTPsi);
    }

    /// compute dForcedXv
    void calcdForcedXvAD(
        const Vec xvVec,
        const Vec wVec,
        const Vec fBarVec,
        Vec dForcedW)
    {
        DASolverPtr_->calcdForcedXvAD(xvVec, wVec, fBarVec, dForcedW);
    }

    /// compute dAcoudXv
    void calcdAcousticsdXvAD(
        const Vec xvVec,
        const Vec wVec,
        const Vec fBarVec,
        Vec dAcoudW,
        word varName,
        word groupName)
    {
        DASolverPtr_->calcdAcousticsdXvAD(xvVec, wVec, fBarVec, dAcoudW, varName, groupName);
    }

    /// compute dRdAct^T*Psi
    void calcdRdActTPsiAD(
        const Vec xvVec,
        const Vec wVec,
        const Vec psi,
        const word designVarName,
        Vec dRdActTPsi)
    {
        DASolverPtr_->calcdRdActTPsiAD(xvVec, wVec, psi, designVarName, dRdActTPsi);
    }

    void calcdThermaldWTPsiAD(
        const word mode,
        const Vec xvVec,
        const Vec wVec,
        const Vec psiVec,
        Vec prodVec)
    {
        DASolverPtr_->calcdThermaldWTPsiAD(mode, xvVec, wVec, psiVec, prodVec);
    }

    void calcdThermaldXvTPsiAD(
        const word mode,
        const Vec xvVec,
        const Vec wVec,
        const Vec psiVec,
        Vec prodVec)
    {
        DASolverPtr_->calcdThermaldXvTPsiAD(mode, xvVec, wVec, psiVec, prodVec);
    }

    /// compute dForcedW
    void calcdForcedWAD(
        const Vec xvVec,
        const Vec wVec,
        const Vec fBarVec,
        Vec dForcedW)
    {
        DASolverPtr_->calcdForcedWAD(xvVec, wVec, fBarVec, dForcedW);
    }

    /// compute dAcoudW
    void calcdAcousticsdWAD(
        const Vec xvVec,
        const Vec wVec,
        const Vec fBarVec,
        Vec dAcoudW,
        word varName,
        word groupName)
    {
        DASolverPtr_->calcdAcousticsdWAD(xvVec, wVec, fBarVec, dAcoudW, varName, groupName);
    }

    /// compute dRdAOA^T*Psi
    void calcdRdAOATPsiAD(
        const Vec xvVec,
        const Vec wVec,
        const Vec psi,
        const word designVarName,
        Vec dRdAOATPsi)
    {
        DASolverPtr_->calcdRdAOATPsiAD(xvVec, wVec, psi, designVarName, dRdAOATPsi);
    }

    /// create the multi-level Richardson KSP for solving linear equation
    void createMLRKSP(
        const Mat jacMat,
        const Mat jacPCMat,
        KSP ksp)
    {
        DASolverPtr_->createMLRKSP(jacMat, jacPCMat, ksp);
    }

    /// create a multi-level, Richardson KSP object with matrix-free Jacobians
    void createMLRKSPMatrixFree(
        const Mat jacPCMat,
        KSP ksp)
    {
        DASolverPtr_->createMLRKSPMatrixFree(jacPCMat, ksp);
    }

    /// initialize matrix free dRdWT
    void initializedRdWTMatrixFree(
        const Vec xvVec,
        const Vec wVec)
    {
        DASolverPtr_->initializedRdWTMatrixFree(xvVec, wVec);
    }

    /// destroy matrix free dRdWT
    void destroydRdWTMatrixFree()
    {
        DASolverPtr_->destroydRdWTMatrixFree();
    }

    /// solve the linear equation
    void solveLinearEqn(
        const KSP ksp,
        const Vec rhsVec,
        Vec solVec)
    {
        DASolverPtr_->solveLinearEqn(ksp, rhsVec, solVec);
    }

    /// convert the mpi vec to a seq vec
    void convertMPIVec2SeqVec(
        const Vec mpiVec,
        Vec seqVec)
    {
        DASolverPtr_->convertMPIVec2SeqVec(mpiVec, seqVec);
    }

    /// compute dRdBC
    void calcdRdBC(
        const Vec xvVec,
        const Vec wVec,
        const word designVarName,
        Mat dRdBC)
    {
        DASolverPtr_->calcdRdBC(xvVec, wVec, designVarName, dRdBC);
    }

    /// compute dFdBC
    void calcdFdBC(
        const Vec xvVec,
        const Vec wVec,
        const word objFuncName,
        const word designVarName,
        Vec dFdBC)
    {
        DASolverPtr_->calcdFdBC(xvVec, wVec, objFuncName, designVarName, dFdBC);
    }

    /// compute dFdBCAD
    void calcdFdBCAD(
        const Vec xvVec,
        const Vec wVec,
        const word objFuncName,
        const word designVarName,
        Vec dFdBC)
    {
        DASolverPtr_->calcdFdBCAD(xvVec, wVec, objFuncName, designVarName, dFdBC);
    }

    /// compute dRdBC^T*Psi
    void calcdRdBCTPsiAD(
        const Vec xvVec,
        const Vec wVec,
        const Vec psi,
        const word designVarName,
        Vec dRdBCTPsi)
    {
        DASolverPtr_->calcdRdBCTPsiAD(xvVec, wVec, psi, designVarName, dRdBCTPsi);
    }

    /// compute dRdAOA
    void calcdRdAOA(
        const Vec xvVec,
        const Vec wVec,
        const word designVarName,
        Mat dRdAOA)
    {
        DASolverPtr_->calcdRdAOA(xvVec, wVec, designVarName, dRdAOA);
    }

    /// compute dFdAOA
    void calcdFdAOA(
        const Vec xvVec,
        const Vec wVec,
        const word objFuncName,
        const word designVarName,
        Vec dFdAOA)
    {
        DASolverPtr_->calcdFdAOA(xvVec, wVec, objFuncName, designVarName, dFdAOA);
    }

    /// compute dRdFFD
    void calcdRdFFD(
        const Vec xvVec,
        const Vec wVec,
        const word designVarName,
        Mat dRdFFD)
    {
        DASolverPtr_->calcdRdFFD(xvVec, wVec, designVarName, dRdFFD);
    }

    /// compute dFdFFD
    void calcdFdFFD(
        const Vec xvVec,
        const Vec wVec,
        const word objFuncName,
        const word designVarName,
        Vec dFdFFD)
    {
        DASolverPtr_->calcdFdFFD(xvVec, wVec, objFuncName, designVarName, dFdFFD);
    }

    /// compute dRdACT
    void calcdRdACT(
        const Vec xvVec,
        const Vec wVec,
        const word designVarName,
        const word designVarType,
        Mat dRdACT)
    {
        DASolverPtr_->calcdRdACT(xvVec, wVec, designVarName, designVarType, dRdACT);
    }

    /// compute dFdACT
    void calcdFdACTAD(
        const Vec xvVec,
        const Vec wVec,
        const word objFuncName,
        const word designVarName,
        Vec dFdACT)
    {
        DASolverPtr_->calcdFdACTAD(xvVec, wVec, objFuncName, designVarName, dFdACT);
    }

    /// compute dFdACT
    void calcdFdACT(
        const Vec xvVec,
        const Vec wVec,
        const word objFuncName,
        const word designVarName,
        const word designVarType,
        Vec dFdACT)
    {
        DASolverPtr_->calcdFdACT(xvVec, wVec, objFuncName, designVarName, designVarType, dFdACT);
    }

    /// compute dRdField
    void calcdRdFieldTPsiAD(
        const Vec xvVec,
        const Vec wVec,
        const Vec psi,
        const word designVarName,
        Vec dRdFieldTPsi)
    {
        DASolverPtr_->calcdRdFieldTPsiAD(xvVec, wVec, psi, designVarName, dRdFieldTPsi);
    }

    /// compute dFdField
    void calcdFdFieldAD(
        const Vec xvVec,
        const Vec wVec,
        const word objFuncName,
        const word designVarName,
        Vec dFdField)
    {
        DASolverPtr_->calcdFdFieldAD(xvVec, wVec, objFuncName, designVarName, dFdField);
    }

    /// compute dRdWOld^T*Psi
    void calcdRdWOldTPsiAD(
        const label oldTimeLevel,
        const Vec psi,
        Vec dRdWOldTPsi)
    {
        DASolverPtr_->calcdRdWOldTPsiAD(oldTimeLevel, psi, dRdWOldTPsi);
    }

    /// compute [dRdW]^T*Psi
    void calcdRdWTPsiAD(
        const Vec xvVec,
        const Vec wVec,
        const Vec psi,
        Vec dRdWTPsi)
    {
        DASolverPtr_->calcdRdWTPsiAD(xvVec, wVec, psi, dRdWTPsi);
    }

    /// Update the OpenFOAM field values (including both internal and boundary fields) based on the state vector wVec
    void updateOFField(const Vec wVec)
    {
        DASolverPtr_->updateOFField(wVec);
    }

    /// Update the OpenFoam mesh point coordinates based on the point vector xvVec
    void updateOFMesh(const Vec xvVec)
    {
        DASolverPtr_->updateOFMesh(xvVec);
    }

    /// basically, we call DAIndex::getGlobalXvIndex
    label getGlobalXvIndex(
        const label idxPoint,
        const label idxCoord) const
    {
        return DASolverPtr_->getGlobalXvIndex(idxPoint, idxCoord);
    }

    /// basically, we call DASolver::ofField2StateVec
    void ofField2StateVec(Vec stateVec) const
    {
        DASolverPtr_->ofField2StateVec(stateVec);
    }

    /// basically, we call DASolver::stateVec2OFField
    void stateVec2OFField(const Vec stateVec) const
    {
        DASolverPtr_->stateVec2OFField(stateVec);
    }

    /// basically, we call DASolver::checkMesh
    label checkMesh() const
    {
        return DASolverPtr_->checkMesh();
    }

    /// return the number of local adjoint states
    label getNLocalAdjointStates() const
    {
        return DASolverPtr_->getNLocalAdjointStates();
    }

    /// return the number of local adjoint boundary states
    label getNLocalAdjointBoundaryStates() const
    {
        return DASolverPtr_->getNLocalAdjointBoundaryStates();
    }

    /// return the number of local cells
    label getNLocalCells() const
    {
        return DASolverPtr_->getNLocalCells();
    }

    /// synchronize the values in DAOption and actuatorDiskDVs_
    void syncDAOptionToActuatorDVs()
    {
        DASolverPtr_->syncDAOptionToActuatorDVs();
    }

    /// return the value of objective
    double getObjFuncValue(const word objFuncName)
    {
        double returnVal = 0.0;
        assignValueCheckAD(returnVal, DASolverPtr_->getObjFuncValue(objFuncName));
        return returnVal;
    }

    void getFaceCoords(
        Vec xvVec,
        Vec xsVec)
    {
        DASolverPtr_->getFaceCoords(xvVec, xsVec);
    }

    /// return the force on the FSI patches
    void getForces(Vec fX, Vec fY, Vec fZ)
    {
        DASolverPtr_->getForces(fX, fY, fZ);
    }

    void calcdXvdXsTPsiAD(
        Vec xvVec,
        Vec psi,
        Vec prod)
    {
        DASolverPtr_->calcdXvdXsTPsiAD(xvVec, psi, prod);
    }

    /// return the thermal (temperature or heat flux) on the conjugate heat transfer patches
    void getThermal(word varName, Vec thermalVec)
    {
        DASolverPtr_->getThermal(varName, thermalVec);
    }

    /// set the thermal (temperature or heat flux) BC to the conjugate heat transfer patches
    void setThermal(word varName, double* thermal)
    {
#if !defined(CODI_AD_REVERSE) && !defined(CODI_AD_FORWARD)
        DASolverPtr_->setThermal(varName, thermal);
        return;
#endif
        FatalErrorIn("getForces") << "should not call this func in AD mode!"
                                  << abort(FatalError);
    }

    void calcdRdThermalTPsiAD(
        const word varName,
        const Vec xvVec,
        const Vec wVec,
        const Vec psiVec,
        const Vec thermalVec,
        Vec prodVec)
    {
        DASolverPtr_->calcdRdThermalTPsiAD(varName, xvVec, wVec, psiVec, thermalVec, prodVec);
    }

    /// return the acoustic data values
    void getAcousticData(Vec x, Vec y, Vec z, Vec nX, Vec nY, Vec nZ, Vec a, Vec fX, Vec fY, Vec fZ, word groupName)
    {
        DASolverPtr_->getAcousticData(x, y, z, nX, nY, nZ, a, fX, fY, fZ, groupName);
    }

    /// call DASolver::printAllOptions
    void printAllOptions()
    {
        DASolverPtr_->printAllOptions();
    }

    /// set values for dXvdFFDMat
    void setdXvdFFDMat(const Mat dXvdFFDMat)
    {
        DASolverPtr_->setdXvdFFDMat(dXvdFFDMat);
    }

    /// set the value for DASolver::FFD2XvSeedVec_
    void setFFD2XvSeedVec(Vec vecIn)
    {
        DASolverPtr_->setFFD2XvSeedVec(vecIn);
    }

    /// update the allOptions_ dict in DAOption based on the pyOptions from pyDAFoam
    void updateDAOption(PyObject* pyOptions)
    {
        DASolverPtr_->updateDAOption(pyOptions);
    }

    /// get the solution time folder for previous primal solution
    double getPrevPrimalSolTime()
    {
        double returnVal = 0.0;
        assignValueCheckAD(returnVal, DASolverPtr_->getPrevPrimalSolTime());
        return returnVal;
    }

    /// assign the points in fvMesh of OpenFOAM based on the point vector
    void pointVec2OFMesh(const Vec xvVec) const
    {
        DASolverPtr_->pointVec2OFMesh(xvVec);
    }

    /// assign the point vector based on the points in fvMesh of OpenFOAM
    void ofMesh2PointVec(Vec xvVec) const
    {
        DASolverPtr_->ofMesh2PointVec(xvVec);
    }

    /// assign the OpenFOAM residual fields based on the resVec
    void resVec2OFResField(const Vec resVec) const
    {
        DASolverPtr_->resVec2OFResField(resVec);
    }

    /// assign the resVec based on OpenFOAM residual fields
    void ofResField2ResVec(Vec resVec) const
    {
        DASolverPtr_->resVec2OFResField(resVec);
    }

    /// write the matrix in binary format
    void writeMatrixBinary(
        const Mat matIn,
        const word prefix)
    {
        DASolverPtr_->writeMatrixBinary(matIn, prefix);
    }

    /// write the matrix in ASCII format
    void writeMatrixASCII(
        const Mat matIn,
        const word prefix)
    {
        DASolverPtr_->writeMatrixASCII(matIn, prefix);
    }

    /// read petsc matrix in binary format
    void readMatrixBinary(
        Mat matIn,
        const word prefix)
    {
        DASolverPtr_->readMatrixBinary(matIn, prefix);
    }

    /// write petsc vector in ascii format
    void writeVectorASCII(
        const Vec vecIn,
        const word prefix)
    {
        DASolverPtr_->writeVectorASCII(vecIn, prefix);
    }

    /// read petsc vector in binary format
    void readVectorBinary(
        Vec vecIn,
        const word prefix)
    {
        DASolverPtr_->readVectorBinary(vecIn, prefix);
    }

    /// write petsc vector in binary format
    void writeVectorBinary(
        const Vec vecIn,
        const word prefix)
    {
        DASolverPtr_->writeVectorBinary(vecIn, prefix);
    }

    /// assign primal variables based on the current time instance
    void setTimeInstanceField(const label instanceI)
    {
        DASolverPtr_->setTimeInstanceField(instanceI);
    }

    /// assign the time instance mats to/from the lists in the OpenFOAM layer depending on the mode
    void setTimeInstanceVar(
        const word mode,
        Mat stateMat,
        Mat stateBCMat,
        Vec timeVec,
        Vec timeIdxVec)
    {
        DASolverPtr_->setTimeInstanceVar(mode, stateMat, stateBCMat, timeVec, timeIdxVec);
    }

    /// return the value of objective function at the given time instance and name
    double getTimeInstanceObjFunc(
        const label instanceI,
        const word objFuncName)
    {
        double returnVal = 0.0;
        assignValueCheckAD(returnVal, DASolverPtr_->getTimeInstanceObjFunc(instanceI, objFuncName));
        return returnVal;
    }

    /// set the field value
    void setFieldValue4GlobalCellI(
        const word fieldName,
        const scalar val,
        const label globalCellI,
        const label compI = 0)
    {
        DASolverPtr_->setFieldValue4GlobalCellI(fieldName, val, globalCellI, compI);
    }

    /// set the field value
    void setFieldValue4LocalCellI(
        const word fieldName,
        const scalar val,
        const label localCellI,
        const label compI = 0)
    {
        DASolverPtr_->setFieldValue4LocalCellI(fieldName, val, localCellI, compI);
    }

    /// update the boundary condition for a field
    void updateBoundaryConditions(
        const word fieldName,
        const word fieldType)
    {
        DASolverPtr_->updateBoundaryConditions(fieldName, fieldType);
    }

    /// Calculate the mean, max, and norm2 for all residuals and print it to screen
    void calcPrimalResidualStatistics(const word mode)
    {
        DASolverPtr_->calcPrimalResidualStatistics(mode, 0);
    }

    /// get forwardADDerivVal_
    PetscScalar getForwardADDerivVal(const word objFuncName)
    {
        return DASolverPtr_->getForwardADDerivVal(objFuncName);
    }

    /// calculate the residual and assign it to the resVec vector
    void calcResidualVec(Vec resVec)
    {
        DASolverPtr_->calcResidualVec(resVec);
    }

    void setPrimalBoundaryConditions(const label printInfo = 1)
    {
        DASolverPtr_->setPrimalBoundaryConditions(printInfo);
    }

    /// calculate the fvSource based on the force profile
    void calcFvSource(
        const word propName,
        Vec aForce,
        Vec tForce,
        Vec rDist,
        Vec targetForce,
        Vec center,
        Vec fvSource)
    {
<<<<<<< HEAD
        DASolverPtr_->calcFvSource(propName, aForce, tForce, rDistExt, targetForce, center, fvSource);
=======
        DASolverPtr_->calcFvSource(aForce, tForce, rDist, targetForce, center, fvSource);
>>>>>>> 039ea116
    }

    void calcdFvSourcedInputsTPsiAD(
        const word propName,
        const word mode,
        Vec aForce,
        Vec tForce,
<<<<<<< HEAD
        Vec rDistExt,
=======
        Vec rDist,
>>>>>>> 039ea116
        Vec targetForce,
        Vec center,
        Vec psi,
        Vec dFvSource)
    {
<<<<<<< HEAD
        DASolverPtr_->calcdFvSourcedInputsTPsiAD(propName ,mode, aForce, tForce, rDistExt, targetForce, center, psi, dFvSource);
=======
        DASolverPtr_->calcdFvSourcedInputsTPsiAD(mode, aForce, tForce, rDist, targetForce, center, psi, dFvSource);
>>>>>>> 039ea116
    }

    void calcForceProfile(
        Vec center,
        Vec aForceL,
        Vec tForceL,
        Vec rDistL)
    {
        DASolverPtr_->calcForceProfile(center, aForceL, tForceL, rDistL);
    }

    void calcdForcedStateTPsiAD(
        const word mode,
        Vec xvVec,
        Vec stateVec,
        Vec psiVec,
        Vec prodVec)
    {
        DASolverPtr_->calcdForcedStateTPsiAD(mode, xvVec, stateVec, psiVec, prodVec);
    }

    label runFPAdj(
        const Vec xvVec,
        const Vec wVec,
        Vec dFdW,
        Vec psi)
    {
        return DASolverPtr_->runFPAdj(xvVec, wVec, dFdW, psi);
    }
};

// * * * * * * * * * * * * * * * * * * * * * * * * * * * * * * * * * * * * * //

} // End namespace Foam

// * * * * * * * * * * * * * * * * * * * * * * * * * * * * * * * * * * * * * //

#endif<|MERGE_RESOLUTION|>--- conflicted
+++ resolved
@@ -730,11 +730,7 @@
         Vec center,
         Vec fvSource)
     {
-<<<<<<< HEAD
-        DASolverPtr_->calcFvSource(propName, aForce, tForce, rDistExt, targetForce, center, fvSource);
-=======
-        DASolverPtr_->calcFvSource(aForce, tForce, rDist, targetForce, center, fvSource);
->>>>>>> 039ea116
+        DASolverPtr_->calcFvSource(propName, aForce, tForce, rDist, targetForce, center, fvSource);
     }
 
     void calcdFvSourcedInputsTPsiAD(
@@ -742,21 +738,13 @@
         const word mode,
         Vec aForce,
         Vec tForce,
-<<<<<<< HEAD
-        Vec rDistExt,
-=======
         Vec rDist,
->>>>>>> 039ea116
         Vec targetForce,
         Vec center,
         Vec psi,
         Vec dFvSource)
     {
-<<<<<<< HEAD
-        DASolverPtr_->calcdFvSourcedInputsTPsiAD(propName ,mode, aForce, tForce, rDistExt, targetForce, center, psi, dFvSource);
-=======
-        DASolverPtr_->calcdFvSourcedInputsTPsiAD(mode, aForce, tForce, rDist, targetForce, center, psi, dFvSource);
->>>>>>> 039ea116
+        DASolverPtr_->calcdFvSourcedInputsTPsiAD(propName ,mode, aForce, tForce, rDist, targetForce, center, psi, dFvSource);
     }
 
     void calcForceProfile(
