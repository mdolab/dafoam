--- conflicted
+++ resolved
@@ -100,13 +100,8 @@
         double getForwardADDerivVal(char *)
         void calcResidualVec(PetscVec)
         void setPrimalBoundaryConditions(int)
-<<<<<<< HEAD
         void calcFvSource(char *, PetscVec, PetscVec, PetscVec, PetscVec, PetscVec, PetscVec)
         void calcdFvSourcedInputsTPsiAD(char *, char *, PetscVec, PetscVec, PetscVec, PetscVec, PetscVec, PetscVec, PetscVec)
-=======
-        void calcFvSource(PetscVec, PetscVec, PetscVec, PetscVec, PetscVec, PetscVec)
-        void calcdFvSourcedInputsTPsiAD(char *, PetscVec, PetscVec, PetscVec, PetscVec, PetscVec, PetscVec, PetscVec)
->>>>>>> 039ea116
         void calcForceProfile(PetscVec, PetscVec, PetscVec, PetscVec)
         void calcdForcedStateTPsiAD(char *, PetscVec, PetscVec, PetscVec, PetscVec)
         int runFPAdj(PetscVec, PetscVec, PetscVec, PetscVec)
@@ -391,19 +386,11 @@
     def setPrimalBoundaryConditions(self, printInfo):
         self._thisptr.setPrimalBoundaryConditions(printInfo)
     
-<<<<<<< HEAD
-    def calcFvSource(self, propName, Vec aForce, Vec tForce, Vec rDistExt, Vec targetForce, Vec center, Vec fvSource):
-        self._thisptr.calcFvSource(propName, aForce.vec, tForce.vec, rDistExt.vec, targetForce.vec, center.vec, fvSource.vec)
-    
-    def calcdFvSourcedInputsTPsiAD(self, propName, mode, Vec aForce, Vec tForce, Vec rDistExt, Vec targetForce, Vec center, Vec psi, Vec dFvSource):
-        self._thisptr.calcdFvSourcedInputsTPsiAD(propName, mode, aForce.vec, tForce.vec, rDistExt.vec, targetForce.vec, center.vec, psi.vec, dFvSource.vec)
-=======
-    def calcFvSource(self, Vec aForce, Vec tForce, Vec rDist, Vec targetForce, Vec center, Vec fvSource):
-        self._thisptr.calcFvSource(aForce.vec, tForce.vec, rDist.vec, targetForce.vec, center.vec, fvSource.vec)
-    
-    def calcdFvSourcedInputsTPsiAD(self, mode, Vec aForce, Vec tForce, Vec rDist, Vec targetForce, Vec center, Vec psi, Vec dFvSource):
-        self._thisptr.calcdFvSourcedInputsTPsiAD(mode, aForce.vec, tForce.vec, rDist.vec, targetForce.vec, center.vec, psi.vec, dFvSource.vec)
->>>>>>> 039ea116
+    def calcFvSource(self, propName, Vec aForce, Vec tForce, Vec rDist, Vec targetForce, Vec center, Vec fvSource):
+        self._thisptr.calcFvSource(propName, aForce.vec, tForce.vec, rDist.vec, targetForce.vec, center.vec, fvSource.vec)
+    
+    def calcdFvSourcedInputsTPsiAD(self, propName, mode, Vec aForce, Vec tForce, Vec rDist, Vec targetForce, Vec center, Vec psi, Vec dFvSource):
+        self._thisptr.calcdFvSourcedInputsTPsiAD(propName, mode, aForce.vec, tForce.vec, rDist.vec, targetForce.vec, center.vec, psi.vec, dFvSource.vec)
     
     def calcForceProfile(self, Vec center, Vec aForceL, Vec tForceL, Vec rDistL):
         self._thisptr.calcForceProfile(center.vec, aForceL.vec, tForceL.vec, rDistL.vec)
