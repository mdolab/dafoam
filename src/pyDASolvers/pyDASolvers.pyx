--- conflicted
+++ resolved
@@ -72,12 +72,9 @@
         double getObjFuncValue(char *)
         void getFaceCoords(PetscVec, PetscVec)
         void getForces(PetscVec, PetscVec, PetscVec)
-<<<<<<< HEAD
         void getThermal(char *, PetscVec)
         void setThermal(char *, double *)
         void calcdXvdXsTPsiAD(PetscVec, PetscVec, PetscVec)
-=======
->>>>>>> 5526cf5c
         void getAcousticData(PetscVec, PetscVec, PetscVec, PetscVec, PetscVec, PetscVec, PetscVec, PetscVec, PetscVec, PetscVec, char*)
         void printAllOptions()
         void updateDAOption(object)
